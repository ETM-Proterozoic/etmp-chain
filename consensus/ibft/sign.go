--- conflicted
+++ resolved
@@ -6,8 +6,6 @@
 
 	"github.com/0xPolygon/polygon-edge/crypto"
 	"github.com/0xPolygon/polygon-edge/helper/keccak"
-	"github.com/0xPolygon/polygon-edge/secrets"
-	"github.com/0xPolygon/polygon-edge/secrets/awskms"
 	"github.com/0xPolygon/polygon-edge/types"
 	"github.com/umbracle/fastrlp"
 )
@@ -19,13 +17,6 @@
 	legacyCommitCode = 2
 )
 
-<<<<<<< HEAD
-type sign struct {
-	ibft *backendIBFT
-}
-
-=======
->>>>>>> ff0d3d3a
 func wrapCommitHash(b []byte) []byte {
 	return crypto.Keccak256(b, []byte{byte(legacyCommitCode)})
 }
@@ -62,50 +53,11 @@
 	}
 
 	return crypto.Sign(prv, crypto.Keccak256(hash))
-<<<<<<< HEAD
-}
-
-// abstract kms sign
-func (s *sign) signSealImpl(prv *ecdsa.PrivateKey, h *types.Header) ([]byte, error) {
-	hash, err := calculateHeaderHash(h)
-	if err != nil {
-		return nil, err
-	}
-
-	return s.Sign(prv, crypto.Keccak256(hash))
 }
 
 func writeProposerSeal(prv *ecdsa.PrivateKey, h *types.Header) (*types.Header, error) {
 	h = h.Copy()
 	seal, err := signSealImpl(prv, h)
-
-	if err != nil {
-		return nil, err
-	}
-
-	extra, err := getIbftExtra(h)
-	if err != nil {
-		return nil, err
-	}
-
-	extra.ProposerSeal = seal
-	if err := PutIbftExtra(h, extra); err != nil {
-		return nil, err
-	}
-
-	return h, nil
-}
-
-func (s *sign) writeProposerSeal(prv *ecdsa.PrivateKey, h *types.Header) (*types.Header, error) {
-	h = h.Copy()
-	seal, err := s.signSealImpl(prv, h)
-=======
-}
-
-func writeProposerSeal(prv *ecdsa.PrivateKey, h *types.Header) (*types.Header, error) {
-	h = h.Copy()
-	seal, err := signSealImpl(prv, h)
->>>>>>> ff0d3d3a
 
 	if err != nil {
 		return nil, err
@@ -137,25 +89,6 @@
 			wrapCommitHash(headerHash),
 		),
 	)
-<<<<<<< HEAD
-}
-
-// abstract kms sign
-// writeCommittedSeal generates the legacy committed seal using the passed in
-// header hash and the private key
-func (s *sign) writeCommittedSeal(prv *ecdsa.PrivateKey, headerHash []byte) ([]byte, error) {
-	return s.Sign(
-		prv,
-		// Of course, this keccaking of an extended array is not according to the IBFT 2.0 spec,
-		// but almost nothing in this legacy signing package is. This is kept
-		// in order to preserve the running chains that used these
-		// old (and very, very incorrect) signing schemes
-		crypto.Keccak256(
-			wrapCommitHash(headerHash),
-		),
-	)
-=======
->>>>>>> ff0d3d3a
 }
 
 func writeCommittedSeals(h *types.Header, seals [][]byte) (*types.Header, error) {
@@ -284,17 +217,4 @@
 	}
 
 	return nil
-<<<<<<< HEAD
-}
-
-func (s *sign) Sign(priv *ecdsa.PrivateKey, hash []byte) ([]byte, error) {
-	k, ok := s.ibft.secretsManager.(*awskms.KmsSecretManager)
-	if ok {
-		return k.SignBySecret(secrets.ValidatorKey, s.ibft.config.Params.ChainID, hash)
-	}
-
-	return crypto.Sign(priv, hash)
-
-=======
->>>>>>> ff0d3d3a
 }