--- conflicted
+++ resolved
@@ -193,9 +193,7 @@
 		// }
 
 		if !snap.Equal(parentSnap) {
-			if err := saveSnap(h); err != nil {
-				return err
-			}
+			saveSnap(h)
 		}
 	}
 
@@ -273,16 +271,10 @@
 			})
 		}
 
-<<<<<<< HEAD
 		// remove all the votes that promoted this validator
 		snap.RemoveVotes(func(v *Vote) bool {
 			return v.Address == header.Miner
 		})
-=======
-		if !snap.Equal(parentSnap) {
-			saveSnap(h)
-		}
->>>>>>> 3a72f15d
 	}
 
 	return nil
