--- conflicted
+++ resolved
@@ -47,8 +47,6 @@
 	Demote(tx *types.Transaction)
 	ResetWithHeaders(headers ...*types.Header)
 	SetSealing(bool)
-<<<<<<< HEAD
-=======
 }
 
 type forkManagerInterface interface {
@@ -58,7 +56,6 @@
 	GetValidatorStore(uint64) (fork.ValidatorStore, error)
 	GetValidators(uint64) (validators.Validators, error)
 	GetHooks(uint64) fork.HooksInterface
->>>>>>> e25825cb
 }
 
 // backendIBFT represents the IBFT consensus mechanism object
@@ -90,12 +87,7 @@
 	quorumSizeBlockNum uint64
 	blockTime          time.Duration // Minimum block generation time in seconds
 
-<<<<<<< HEAD
-	blockTime time.Duration // Minimum block generation time in seconds
-
-=======
 	// Channels
->>>>>>> e25825cb
 	closeCh chan struct{} // Channel for closing
 }
 
@@ -144,28 +136,12 @@
 	}
 
 	p := &backendIBFT{
-<<<<<<< HEAD
-		logger:             params.Logger.Named("ibft"),
-		config:             params.Config,
-		Grpc:               params.Grpc,
-		blockchain:         params.Blockchain,
-		executor:           params.Executor,
-		closeCh:            make(chan struct{}),
-		txpool:             params.TxPool,
-		network:            params.Network,
-		epochSize:          epochSize,
-		quorumSizeBlockNum: quorumSizeBlockNum,
-		metrics:            params.Metrics,
-		secretsManager:     params.SecretsManager,
-		blockTime:          time.Duration(params.BlockTime) * time.Second,
-=======
 		// References
 		logger:     logger,
 		blockchain: params.Blockchain,
 		network:    params.Network,
 		executor:   params.Executor,
 		txpool:     params.TxPool,
->>>>>>> e25825cb
 		syncer: syncer.NewSyncer(
 			params.Logger,
 			params.Network,
@@ -272,118 +248,6 @@
 	return i.syncer.GetSyncProgression()
 }
 
-<<<<<<< HEAD
-// GetIBFTForks returns IBFT fork configurations from chain config
-func GetIBFTForks(ibftConfig map[string]interface{}) ([]IBFTFork, error) {
-	// no fork, only specifying IBFT type in chain config
-	if originalType, ok := ibftConfig["type"].(string); ok {
-		typ, err := ParseType(originalType)
-		if err != nil {
-			return nil, err
-		}
-
-		return []IBFTFork{
-			{
-				Type:       typ,
-				Deployment: nil,
-				From:       common.JSONNumber{Value: 0},
-				To:         nil,
-			},
-		}, nil
-	}
-
-	// with forks
-	if types, ok := ibftConfig["types"].([]interface{}); ok {
-		bytes, err := json.Marshal(types)
-		if err != nil {
-			return nil, err
-		}
-
-		var forks []IBFTFork
-		if err := json.Unmarshal(bytes, &forks); err != nil {
-			return nil, err
-		}
-
-		return forks, nil
-	}
-
-	return nil, errors.New("current IBFT type not found")
-}
-
-// setupMechanism reads the current mechanism in params and sets up consensus mechanism
-func (i *backendIBFT) setupMechanism() error {
-	ibftForks, err := GetIBFTForks(i.config.Config)
-	if err != nil {
-		return err
-	}
-
-	i.mechanisms = make([]ConsensusMechanism, len(ibftForks))
-
-	for idx, fork := range ibftForks {
-		factory, ok := mechanismBackends[fork.Type]
-		if !ok {
-			return fmt.Errorf("consensus mechanism doesn't define: %s", fork.Type)
-		}
-
-		fork := fork
-		if i.mechanisms[idx], err = factory(i, &fork); err != nil {
-			return err
-		}
-	}
-
-	return nil
-}
-
-// createKey sets the validator's private key from the secrets manager
-func (i *backendIBFT) createKey() error {
-	if i.validatorKey == nil {
-		// Check if the validator key is initialized
-		var key *ecdsa.PrivateKey
-
-		if i.secretsManager.GetSecretsManagerType() != secrets.AwsKms {
-
-			if i.secretsManager.HasSecret(secrets.ValidatorKey) {
-				// The validator key is present in the secrets manager, load it
-				validatorKey, readErr := crypto.ReadConsensusKey(i.secretsManager)
-				if readErr != nil {
-					return fmt.Errorf("unable to read validator key from Secrets Manager, %w", readErr)
-				}
-
-				key = validatorKey
-			} else {
-				// The validator key is not present in the secrets manager, generate it
-				validatorKey, validatorKeyEncoded, genErr := crypto.GenerateAndEncodePrivateKey()
-				if genErr != nil {
-					return fmt.Errorf("unable to generate validator key for Secrets Manager, %w", genErr)
-				}
-
-				// Save the key to the secrets manager
-				saveErr := i.secretsManager.SetSecret(secrets.ValidatorKey, validatorKeyEncoded)
-				if saveErr != nil {
-					return fmt.Errorf("unable to save validator key to Secrets Manager, %w", saveErr)
-				}
-
-				key = validatorKey
-
-			}
-			i.validatorKey = key
-			i.validatorKeyAddr = crypto.PubKeyToAddress(&key.PublicKey)
-
-		} else {
-			i.validatorKey = &ecdsa.PrivateKey{}
-			info, err := i.secretsManager.GetSecretInfo(secrets.ValidatorKey)
-			if err != nil {
-				return err
-			}
-			i.validatorKeyAddr = types.StringToAddress(info.Address)
-		}
-	}
-
-	return nil
-}
-
-=======
->>>>>>> e25825cb
 func (i *backendIBFT) startConsensus() {
 	var (
 		newBlockSub   = i.blockchain.SubscribeEvents()
@@ -482,17 +346,6 @@
 	i.metrics.NumTxs.Set(float64(len(block.Body().Transactions)))
 }
 
-<<<<<<< HEAD
-var (
-	errBlockVerificationFailed = errors.New("block verification fail")
-)
-
-// verifyHeaderImpl implements the actual header verification logic
-func (i *backendIBFT) verifyHeaderImpl(snap *Snapshot, parent, header *types.Header) error {
-	// ensure the extra data is correctly formatted
-	if _, err := getIbftExtra(header); err != nil {
-		return err
-=======
 // verifyHeaderImpl verifies fields including Extra
 // for the past or being proposed header
 func (i *backendIBFT) verifyHeaderImpl(
@@ -508,7 +361,6 @@
 
 	if header.Sha3Uncles != types.EmptyUncleHash {
 		return ErrInvalidSha3Uncles
->>>>>>> e25825cb
 	}
 
 	// difficulty has to match number
