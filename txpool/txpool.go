--- conflicted
+++ resolved
@@ -9,10 +9,7 @@
 	"github.com/golang/protobuf/ptypes/any"
 	"github.com/hashicorp/go-hclog"
 	"github.com/libp2p/go-libp2p-core/peer"
-<<<<<<< HEAD
-=======
 	"go.uber.org/atomic"
->>>>>>> ff0d3d3a
 	"google.golang.org/grpc"
 
 	"github.com/0xPolygon/polygon-edge/blockchain"
@@ -736,11 +733,7 @@
 
 	tx.ComputeHash()
 
-<<<<<<< HEAD
-	//	add to index
-=======
 	// add to index
->>>>>>> ff0d3d3a
 	if ok := p.index.add(tx); !ok {
 		return ErrAlreadyKnown
 	}
@@ -812,11 +805,7 @@
 // addGossipTx handles receiving transactions
 // gossiped by the network.
 func (p *TxPool) addGossipTx(obj interface{}, _ peer.ID) {
-<<<<<<< HEAD
-	if !p.sealing {
-=======
 	if !p.getSealing() {
->>>>>>> ff0d3d3a
 		return
 	}
 
