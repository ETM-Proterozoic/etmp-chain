--- conflicted
+++ resolved
@@ -65,7 +65,6 @@
 	)
 }
 
-<<<<<<< HEAD
 // SetupAwsKms is a helper method for boilerplate Google Cloud Computing secrets manager setup
 func SetupAwsKms(
 	secretsConfig *secrets.SecretsManagerConfig, dataDir string,
@@ -99,7 +98,21 @@
 	validatorKey, validatorKeyEncoded, keyErr := crypto.GenerateAndEncodePrivateKey()
 	if keyErr != nil {
 		return nil, keyErr
-=======
+	}
+
+	address := crypto.PubKeyToAddress(&validatorKey.PublicKey)
+
+	// Write the validator private key to the secrets manager storage
+	if setErr := secretsManager.SetSecret(
+		secrets.ValidatorKey,
+		validatorKeyEncoded,
+	); setErr != nil {
+		return types.ZeroAddress, setErr
+	}
+
+	return address, nil
+}
+
 // InitECDSAValidatorKey creates new ECDSA key and set as a validator key
 func InitECDSAValidatorKey(secretsManager secrets.SecretsManager) (types.Address, error) {
 	if secretsManager.HasSecret(secrets.ValidatorKey) {
@@ -109,7 +122,6 @@
 	validatorKey, validatorKeyEncoded, err := crypto.GenerateAndEncodeECDSAPrivateKey()
 	if err != nil {
 		return types.ZeroAddress, err
->>>>>>> e25825cb
 	}
 
 	address := crypto.PubKeyToAddress(&validatorKey.PublicKey)
