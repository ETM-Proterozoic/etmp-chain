--- conflicted
+++ resolved
@@ -6,10 +6,7 @@
 	"path/filepath"
 
 	"github.com/0xPolygon/polygon-edge/crypto"
-<<<<<<< HEAD
 	"github.com/0xPolygon/polygon-edge/helper/common"
-=======
->>>>>>> 384ffa23
 	"github.com/0xPolygon/polygon-edge/helper/hex"
 	"github.com/0xPolygon/polygon-edge/network"
 	"github.com/0xPolygon/polygon-edge/secrets"
@@ -241,48 +238,31 @@
 }
 
 // GetCloudSecretsManager returns the cloud secrets manager from the provided config
-<<<<<<< HEAD
 func InitCloudSecretsManager(secretsConfig *secrets.SecretsManagerConfig, dataDir string) (secrets.SecretsManager, error) {
-=======
-func InitCloudSecretsManager(secretsConfig *secrets.SecretsManagerConfig) (secrets.SecretsManager, error) {
->>>>>>> 384ffa23
 	var secretsManager secrets.SecretsManager
 
 	switch secretsConfig.Type {
 	case secrets.HashicorpVault:
-<<<<<<< HEAD
 		vault, err := SetupHashicorpVault(secretsConfig)
-=======
-		vault, err := setupHashicorpVault(secretsConfig)
->>>>>>> 384ffa23
 		if err != nil {
 			return secretsManager, err
 		}
 
 		secretsManager = vault
 	case secrets.AWSSSM:
-<<<<<<< HEAD
 		AWSSSM, err := SetupAWSSSM(secretsConfig)
-=======
-		AWSSSM, err := setupAWSSSM(secretsConfig)
->>>>>>> 384ffa23
 		if err != nil {
 			return secretsManager, err
 		}
 
 		secretsManager = AWSSSM
 	case secrets.GCPSSM:
-<<<<<<< HEAD
 		GCPSSM, err := SetupGCPSSM(secretsConfig)
-=======
-		GCPSSM, err := setupGCPSSM(secretsConfig)
->>>>>>> 384ffa23
 		if err != nil {
 			return secretsManager, err
 		}
 
 		secretsManager = GCPSSM
-<<<<<<< HEAD
 	case secrets.AwsKms:
 		AwsKms, err := SetupAwsKms(secretsConfig, dataDir)
 		if err != nil {
@@ -290,8 +270,6 @@
 		}
 
 		secretsManager = AwsKms
-=======
->>>>>>> 384ffa23
 	default:
 		return secretsManager, errors.New("unsupported secrets manager")
 	}
