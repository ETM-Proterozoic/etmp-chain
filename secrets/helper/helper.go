--- conflicted
+++ resolved
@@ -6,11 +6,7 @@
 	"path/filepath"
 
 	"github.com/0xPolygon/polygon-edge/crypto"
-<<<<<<< HEAD
-	"github.com/0xPolygon/polygon-edge/helper/common"
-=======
 	"github.com/0xPolygon/polygon-edge/helper/hex"
->>>>>>> 2f4dbb94
 	"github.com/0xPolygon/polygon-edge/network"
 	"github.com/0xPolygon/polygon-edge/secrets"
 	"github.com/0xPolygon/polygon-edge/secrets/awskms"
@@ -241,7 +237,7 @@
 }
 
 // GetCloudSecretsManager returns the cloud secrets manager from the provided config
-func InitCloudSecretsManager(secretsConfig *secrets.SecretsManagerConfig) (secrets.SecretsManager, error) {
+func InitCloudSecretsManager(secretsConfig *secrets.SecretsManagerConfig, dataDir string) (secrets.SecretsManager, error) {
 	var secretsManager secrets.SecretsManager
 
 	switch secretsConfig.Type {
@@ -266,6 +262,13 @@
 		}
 
 		secretsManager = GCPSSM
+	case secrets.AwsKms:
+		AwsKms, err := SetupAwsKms(secretsConfig, dataDir)
+		if err != nil {
+			return err
+		}
+
+		secretsManager = AwsKms
 	default:
 		return secretsManager, errors.New("unsupported secrets manager")
 	}
