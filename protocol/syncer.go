package protocol

import (
	"context"
	"errors"
	"fmt"
<<<<<<< HEAD
	"sync"
	"time"

	"github.com/hashicorp/go-hclog"
	"github.com/libp2p/go-libp2p-core/peer"
	anypb "google.golang.org/protobuf/types/known/anypb"
	"google.golang.org/protobuf/types/known/emptypb"
=======
	"math"
	"math/big"
	"sync"
	"time"

	"github.com/0xPolygon/polygon-edge/network/event"
>>>>>>> 1d1376a7

	"github.com/0xPolygon/polygon-edge/blockchain"
	"github.com/0xPolygon/polygon-edge/helper/progress"
	"github.com/0xPolygon/polygon-edge/network"
	"github.com/0xPolygon/polygon-edge/network/event"
	libp2pGrpc "github.com/0xPolygon/polygon-edge/network/grpc"
	"github.com/0xPolygon/polygon-edge/protocol/proto"
	"github.com/0xPolygon/polygon-edge/types"
)

const (
	maxEnqueueSize = 50
	popTimeout     = 10 * time.Second
)

var (
	ErrPopTimeout       = errors.New("timeout")
	ErrConnectionClosed = errors.New("connection closed")
)

// Syncer is a sync protocol
type Syncer struct {
	logger     hclog.Logger
	blockchain blockchainShim

	peers sync.Map // Maps peer.ID -> SyncPeer

	serviceV1 *serviceV1
	stopCh    chan struct{}

	status     *Status
	statusLock sync.Mutex

	server *network.Server

	syncProgression *progress.ProgressionWrapper
}

// NewSyncer creates a new Syncer instance
func NewSyncer(logger hclog.Logger, server *network.Server, blockchain blockchainShim) *Syncer {
	s := &Syncer{
		logger:          logger.Named("syncer"),
		stopCh:          make(chan struct{}),
		blockchain:      blockchain,
		server:          server,
		syncProgression: progress.NewProgressionWrapper(progress.ChainSyncBulk),
	}

	return s
}

// GetSyncProgression returns the latest sync progression, if any
func (s *Syncer) GetSyncProgression() *progress.Progression {
	return s.syncProgression.GetProgression()
}

// syncCurrentStatus taps into the blockchain event steam and updates the Syncer.status field
func (s *Syncer) syncCurrentStatus() {
	sub := s.blockchain.SubscribeEvents()
	eventCh := sub.GetEventCh()

	// watch the subscription and notify
	for {
		select {
		case evnt := <-eventCh:
			if evnt.Type == blockchain.EventFork {
				// we do not want to notify forks
				continue
			}

			if len(evnt.NewChain) == 0 {
				// this should not happen
				continue
			}

			status := &Status{
				Difficulty: evnt.Difficulty,
				Hash:       evnt.NewChain[0].Hash,
				Number:     evnt.NewChain[0].Number,
			}

			s.statusLock.Lock()
			s.status = status
			s.statusLock.Unlock()

		case <-s.stopCh:
			sub.Close()

			return
		}
	}
}

const syncerV1 = "/syncer/0.1"

// enqueueBlock adds the specific block to the peerID queue
func (s *Syncer) enqueueBlock(peerID peer.ID, b *types.Block) {
	s.logger.Debug("enqueue block", "peer", peerID, "number", b.Number(), "hash", b.Hash())

	peer, exists := s.peers.Load(peerID)
	if !exists {
		s.logger.Error("enqueue block: peer not present", "id", peerID.String())

		return
	}

	syncPeer, ok := peer.(*SyncPeer)
	if !ok {
		s.logger.Error("invalid sync peer type cast")

		return
	}

	syncPeer.appendBlock(b)
}

func (s *Syncer) updatePeerStatus(peerID peer.ID, status *Status) {
	s.logger.Debug(
		"update peer status",
		"peer",
		peerID,
		"latest block number",
		status.Number,
		"latest block hash",
		status.Hash,
		"difficulty",
		status.Difficulty,
	)

	if peer, ok := s.peers.Load(peerID); ok {
		syncPeer, ok := peer.(*SyncPeer)
		if !ok {
			s.logger.Error("invalid sync peer type cast")

			return
		}

		syncPeer.updateStatus(status)
	}
}

// Broadcast broadcasts a block to all peers
func (s *Syncer) Broadcast(b *types.Block) {
	// Get the chain difficulty associated with block
	td, ok := s.blockchain.GetTD(b.Hash())
	if !ok {
		// not supposed to happen
		s.logger.Error("total difficulty not found", "block number", b.Number())

		return
	}

	// broadcast the new block to all the peers
	req := &proto.NotifyReq{
		Status: &proto.V1Status{
			Hash:       b.Hash().String(),
			Number:     b.Number(),
			Difficulty: td.String(),
		},
		Raw: &anypb.Any{
			Value: b.MarshalRLP(),
		},
	}

	//	notify peers in the background
	go s.notifyPeers(req)
}

func (s *Syncer) notifyPeers(req *proto.NotifyReq) {
	s.peers.Range(func(key, value interface{}) bool {
		peerID, _ := key.(peer.ID)
		syncPeer, _ := value.(*SyncPeer)

		startTime := time.Now()
		if _, err := syncPeer.client.Notify(context.Background(), req); err != nil {
			s.logger.Error("failed to notify", "err", err)
		}

		duration := time.Since(startTime)

		s.logger.Debug(
			"notifying peer",
			"id", peerID.String(),
			"duration", duration.Seconds(),
		)

		return true
	})
}

// Start starts the syncer protocol
func (s *Syncer) Start() {
	s.serviceV1 = &serviceV1{syncer: s, logger: hclog.NewNullLogger(), store: s.blockchain}

	// Get the current status of the syncer
	currentHeader := s.blockchain.Header()
	diff, _ := s.blockchain.GetTD(currentHeader.Hash)

	s.status = &Status{
		Hash:       currentHeader.Hash,
		Number:     currentHeader.Number,
		Difficulty: diff,
	}

	// Run the blockchain event listener loop
	go s.syncCurrentStatus()

	// Register the grpc protocol for syncer
	grpcStream := libp2pGrpc.NewGrpcStream()
	proto.RegisterV1Server(grpcStream.GrpcServer(), s.serviceV1)
	grpcStream.Serve()
	s.server.RegisterProtocol(syncerV1, grpcStream)

	s.setupPeers()

	go s.handlePeerEvent()
}

// setupPeers adds connected peers as syncer peers
func (s *Syncer) setupPeers() {
	for _, p := range s.server.Peers() {
		if addErr := s.AddPeer(p.Info.ID); addErr != nil {
			s.logger.Error(fmt.Sprintf("Error when adding peer [%s], %v", p.Info.ID, addErr))
		}
	}
}

// handlePeerEvent subscribes network event and adds/deletes peer from syncer
func (s *Syncer) handlePeerEvent() {
	updateCh, err := s.server.SubscribeCh()
	if err != nil {
		s.logger.Error("failed to subscribe", "err", err)

		return
	}

	go func() {
		for {
			evnt, ok := <-updateCh
			if !ok {
				return
			}

			switch evnt.Type {
			case event.PeerConnected:
				if err := s.AddPeer(evnt.PeerID); err != nil {
					s.logger.Error("failed to add peer", "err", err)
				}
			case event.PeerDisconnected:
				if err := s.DeletePeer(evnt.PeerID); err != nil {
					s.logger.Error("failed to delete user", "err", err)
				}
			}
		}
	}()
}

// BestPeer returns the best peer by block height (if any)
func (s *Syncer) BestPeer() *SyncPeer {
	var (
		bestPeer        *SyncPeer
		bestBlockNumber uint64
	)

	// Find the peer with the biggest block height available
	s.peers.Range(func(peerID, peer interface{}) bool {
		syncPeer, ok := peer.(*SyncPeer)
		if !ok {
			return false
		}

		peerBlockNumber := syncPeer.Number()
		if bestPeer == nil || peerBlockNumber > bestBlockNumber {
			// There is currently no best peer set, or the peer's block number
			// is currently the highest
			bestPeer = syncPeer
			bestBlockNumber = peerBlockNumber
		}

		return true
	})

	// Fetch the highest local block height
	if bestBlockNumber <= s.blockchain.Header().Number {
		bestPeer = nil
	}

	return bestPeer
}

// AddPeer establishes new connection with the given peer
func (s *Syncer) AddPeer(peerID peer.ID) error {
	if _, ok := s.peers.Load(peerID); ok {
		// already connected
		return nil
	}

	stream, err := s.server.NewStream(syncerV1, peerID)
	if err != nil {
		return fmt.Errorf("failed to open a stream, err %w", err)
	}

	conn := libp2pGrpc.WrapClient(stream)

	// watch for changes of the other node first
	clt := proto.NewV1Client(conn)

	rawStatus, err := clt.GetCurrent(context.Background(), &emptypb.Empty{})
	if err != nil {
		return err
	}

	status, err := statusFromProto(rawStatus)

	if err != nil {
		return err
	}

	s.peers.Store(peerID, &SyncPeer{
		peer:      peerID,
		conn:      conn,
		client:    clt,
		status:    status,
		enqueueCh: make(chan struct{}),
	})

	return nil
}

// DeletePeer deletes a peer from syncer
func (s *Syncer) DeletePeer(peerID peer.ID) error {
	p, ok := s.peers.LoadAndDelete(peerID)
	if ok {
		syncPeer, ok := p.(*SyncPeer)
		if !ok {
			return errors.New("invalid type assertion")
		}

		if err := syncPeer.conn.Close(); err != nil {
			return err
		}

		close(syncPeer.enqueueCh)
	}

	return nil
}

<<<<<<< HEAD
=======
// findCommonAncestor returns the common ancestor header and fork
func (s *Syncer) findCommonAncestor(clt proto.V1Client, status *Status) (*types.Header, *types.Header, error) {
	h := s.blockchain.Header()

	min := uint64(0) // genesis
	max := h.Number

	targetHeight := status.Number

	if heightNumber := targetHeight; max > heightNumber {
		max = heightNumber
	}

	var header *types.Header

	for min <= max {
		m := uint64(math.Floor(float64(min+max) / 2))

		if m == 0 {
			// our common ancestor is the genesis
			genesis, ok := s.blockchain.GetHeaderByNumber(0)
			if !ok {
				return nil, nil, ErrLoadLocalGenesisFailed
			}

			header = genesis

			break
		}

		found, err := getHeader(clt, &m, nil)
		if err != nil {
			return nil, nil, err
		}

		if found == nil {
			// peer does not have the m peer, search in lower bounds
			max = m - 1
		} else {
			expectedHeader, ok := s.blockchain.GetHeaderByNumber(m)
			if !ok {
				return nil, nil, fmt.Errorf("cannot find the header %d in local chain", m)
			}
			if expectedHeader.Hash == found.Hash {
				header = found
				min = m + 1
			} else {
				if m == 0 {
					return nil, nil, ErrMismatchGenesis
				}
				max = m - 1
			}
		}
	}

	if header == nil {
		return nil, nil, ErrCommonAncestorNotFound
	}

	// get the block fork
	forkNum := header.Number + 1
	fork, err := getHeader(clt, &forkNum, nil)
	s.logger.Info("findCommonAncestor fork ", "num", forkNum)

	if err != nil {
		return nil, nil, fmt.Errorf("failed to get fork at num %d", header.Number)
	}

	if fork == nil {
		return nil, nil, ErrForkNotFound
	}

	return header, fork, nil
}

>>>>>>> 1d1376a7
// WatchSyncWithPeer subscribes and adds peer's latest block
func (s *Syncer) WatchSyncWithPeer(p *SyncPeer, newBlockHandler func(b *types.Block) bool, blockTimeout time.Duration) {
	// purge from the cache of broadcasted blocks all the ones we have written so far
	header := s.blockchain.Header()
	p.purgeBlocks(header.Hash)

	// listen and enqueue the messages
	for {
		if p.IsClosed() {
			s.logger.Info("Connection to a peer has closed already", "id", p.peer)

			break
		}

		b, err := p.popBlock(blockTimeout * 3)
		if err != nil {
			s.logSyncPeerPopBlockError(err, p)

			break
		}

		if err := s.blockchain.VerifyFinalizedBlock(b); err != nil {
			s.logger.Error("unable to verify block, %w", err)

			return
		}

		if err := s.blockchain.WriteBlock(b); err != nil {
			s.logger.Error("failed to write block", "err", err)

			break
		}

		shouldExit := newBlockHandler(b)

		s.prunePeerEnqueuedBlocks(b)

		if shouldExit {
			break
		}
	}
}

func (s *Syncer) logSyncPeerPopBlockError(err error, peer *SyncPeer) {
	if errors.Is(err, ErrPopTimeout) {
		msg := "failed to pop block within %ds from peer: id=%s, please check if all the validators are running"
		s.logger.Warn(fmt.Sprintf(msg, int(popTimeout.Seconds()), peer.peer))
	} else {
		s.logger.Info("failed to pop block from peer", "id", peer.peer, "err", err)
	}
}

// BulkSyncWithPeer finds common ancestor with a peer and syncs block until latest block.
// Only missing blocks are synced up to the peer's highest block number
func (s *Syncer) BulkSyncWithPeer(p *SyncPeer, newBlockHandler func(block *types.Block)) error {
	// Find the local height
	localMaxHeader := s.blockchain.Header()
	localMaxHeight := localMaxHeader.Number

	if localMaxHeight >= p.Number() {
		// No need to sync with this peer
		// since the local chain on the node is longer
		return nil
	}

	// Create a blockchain subscription for the sync progression and start tracking
	s.syncProgression.StartProgression(localMaxHeader.Number, s.blockchain.SubscribeEvents())

	// Stop monitoring the sync progression upon exit
	defer s.syncProgression.StopProgression()

	// Keep track of the progress
	var (
		lastTarget        uint64
		currentSyncHeight = localMaxHeight + 1
	)

	// Sync up to the peer's latest header
	for {
		// Update the target. This entire outer loop
		// is there in order to make sure bulk syncing is entirely done
		// as the peer's status can change over time if block writes have a significant
		// time impact on the node in question
		target := p.Number()

		s.syncProgression.UpdateHighestProgression(target)

		if target == lastTarget {
			// there are no more changes to pull for now
			break
		}

		for {
			s.logger.Debug(
				"sync up to block",
				"from",
				currentSyncHeight,
				"to",
				target,
			)

			// Create the base request skeleton
			sk := &skeleton{
				amount: MaxSkeletonHeadersAmount,
			}

			// Fetch the blocks from the peer
			if err := sk.getBlocksFromPeer(p.client, currentSyncHeight); err != nil {
				return fmt.Errorf("unable to fetch blocks from peer, %w", err)
			}

			// Verify and write the data locally
			for _, block := range sk.blocks {
				if err := s.blockchain.VerifyFinalizedBlock(block); err != nil {
					return fmt.Errorf("unable to verify block, %w", err)
				}

				if err := s.blockchain.WriteBlock(block); err != nil {
					return fmt.Errorf("failed to write block while bulk syncing: %w", err)
				}

				newBlockHandler(block)
				s.prunePeerEnqueuedBlocks(block)
				currentSyncHeight++
			}

			if currentSyncHeight >= target {
				// Target has been reached
				break
			}
		}

		lastTarget = target
	}

	return nil
}

func (s *Syncer) prunePeerEnqueuedBlocks(block *types.Block) {
	s.peers.Range(func(key, value interface{}) bool {
		peerID, _ := key.(peer.ID)
		syncPeer, _ := value.(*SyncPeer)

		pruned := syncPeer.purgeBlocks(block.Hash())

		s.logger.Debug(
			"pruned peer enqueued block",
			"num", pruned,
			"id", peerID.String(),
			"reference_block_num", block.Number(),
		)

		return true
	})
}<|MERGE_RESOLUTION|>--- conflicted
+++ resolved
@@ -4,7 +4,6 @@
 	"context"
 	"errors"
 	"fmt"
-<<<<<<< HEAD
 	"sync"
 	"time"
 
@@ -12,19 +11,12 @@
 	"github.com/libp2p/go-libp2p-core/peer"
 	anypb "google.golang.org/protobuf/types/known/anypb"
 	"google.golang.org/protobuf/types/known/emptypb"
-=======
-	"math"
-	"math/big"
-	"sync"
-	"time"
 
 	"github.com/0xPolygon/polygon-edge/network/event"
->>>>>>> 1d1376a7
 
 	"github.com/0xPolygon/polygon-edge/blockchain"
 	"github.com/0xPolygon/polygon-edge/helper/progress"
 	"github.com/0xPolygon/polygon-edge/network"
-	"github.com/0xPolygon/polygon-edge/network/event"
 	libp2pGrpc "github.com/0xPolygon/polygon-edge/network/grpc"
 	"github.com/0xPolygon/polygon-edge/protocol/proto"
 	"github.com/0xPolygon/polygon-edge/types"
@@ -368,84 +360,6 @@
 	return nil
 }
 
-<<<<<<< HEAD
-=======
-// findCommonAncestor returns the common ancestor header and fork
-func (s *Syncer) findCommonAncestor(clt proto.V1Client, status *Status) (*types.Header, *types.Header, error) {
-	h := s.blockchain.Header()
-
-	min := uint64(0) // genesis
-	max := h.Number
-
-	targetHeight := status.Number
-
-	if heightNumber := targetHeight; max > heightNumber {
-		max = heightNumber
-	}
-
-	var header *types.Header
-
-	for min <= max {
-		m := uint64(math.Floor(float64(min+max) / 2))
-
-		if m == 0 {
-			// our common ancestor is the genesis
-			genesis, ok := s.blockchain.GetHeaderByNumber(0)
-			if !ok {
-				return nil, nil, ErrLoadLocalGenesisFailed
-			}
-
-			header = genesis
-
-			break
-		}
-
-		found, err := getHeader(clt, &m, nil)
-		if err != nil {
-			return nil, nil, err
-		}
-
-		if found == nil {
-			// peer does not have the m peer, search in lower bounds
-			max = m - 1
-		} else {
-			expectedHeader, ok := s.blockchain.GetHeaderByNumber(m)
-			if !ok {
-				return nil, nil, fmt.Errorf("cannot find the header %d in local chain", m)
-			}
-			if expectedHeader.Hash == found.Hash {
-				header = found
-				min = m + 1
-			} else {
-				if m == 0 {
-					return nil, nil, ErrMismatchGenesis
-				}
-				max = m - 1
-			}
-		}
-	}
-
-	if header == nil {
-		return nil, nil, ErrCommonAncestorNotFound
-	}
-
-	// get the block fork
-	forkNum := header.Number + 1
-	fork, err := getHeader(clt, &forkNum, nil)
-	s.logger.Info("findCommonAncestor fork ", "num", forkNum)
-
-	if err != nil {
-		return nil, nil, fmt.Errorf("failed to get fork at num %d", header.Number)
-	}
-
-	if fork == nil {
-		return nil, nil, ErrForkNotFound
-	}
-
-	return header, fork, nil
-}
-
->>>>>>> 1d1376a7
 // WatchSyncWithPeer subscribes and adds peer's latest block
 func (s *Syncer) WatchSyncWithPeer(p *SyncPeer, newBlockHandler func(b *types.Block) bool, blockTimeout time.Duration) {
 	// purge from the cache of broadcasted blocks all the ones we have written so far
