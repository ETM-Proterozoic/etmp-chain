package state

import (
	"errors"
	"fmt"
	"math"
	"math/big"
	"time"

	"github.com/0xPolygon/polygon-edge/chain"
	"github.com/0xPolygon/polygon-edge/crypto"
	"github.com/0xPolygon/polygon-edge/state/runtime"
	"github.com/0xPolygon/polygon-edge/state/runtime/evm"
	"github.com/0xPolygon/polygon-edge/state/runtime/precompiled"
	"github.com/0xPolygon/polygon-edge/state/runtime/tracer"
	"github.com/0xPolygon/polygon-edge/types"
	"github.com/hashicorp/go-hclog"
)

const (
	spuriousDragonMaxCodeSize = 24576

	TxGas                 uint64 = 21000 // Per transaction not creating a contract
	TxGasContractCreation uint64 = 53000 // Per transaction that creates a contract
)

var emptyCodeHashTwo = types.BytesToHash(crypto.Keccak256(nil))

// GetHashByNumber returns the hash function of a block number
type GetHashByNumber = func(i uint64) types.Hash

type GetHashByNumberHelper = func(*types.Header) GetHashByNumber

// Executor is the main entity
type Executor struct {
	logger  hclog.Logger
	config  *chain.Params
	state   State
	GetHash GetHashByNumberHelper

	PostHook func(txn *Transition)
}

// NewExecutor creates a new executor
func NewExecutor(config *chain.Params, s State, logger hclog.Logger) *Executor {
	return &Executor{
		logger: logger,
		config: config,
		state:  s,
	}
}

func (e *Executor) WriteGenesis(alloc map[types.Address]*chain.GenesisAccount) types.Hash {
	snap := e.state.NewSnapshot()
	txn := NewTxn(snap)

	for addr, account := range alloc {
		if account.Balance != nil {
			txn.AddBalance(addr, account.Balance)
		}

		if account.Nonce != 0 {
			txn.SetNonce(addr, account.Nonce)
		}

		if len(account.Code) != 0 {
			txn.SetCode(addr, account.Code)
		}

		for key, value := range account.Storage {
			txn.SetState(addr, key, value)
		}
	}

	objs := txn.Commit(false)
	_, root := snap.Commit(objs)

	return types.BytesToHash(root)
}

type BlockResult struct {
	Root     types.Hash
	Receipts []*types.Receipt
	TotalGas uint64
}

// ProcessBlock already does all the handling of the whole process
func (e *Executor) ProcessBlock(
	parentRoot types.Hash,
	block *types.Block,
	blockCreator types.Address,
) (*Transition, error) {
	txn, err := e.BeginTxn(parentRoot, block.Header, blockCreator)
	if err != nil {
		return nil, err
	}

	for _, t := range block.Transactions {
		if t.ExceedsBlockGasLimit(block.Header.GasLimit) {
			if err := txn.WriteFailedReceipt(t); err != nil {
				return nil, err
			}

			continue
		}

		if err := txn.Write(t); err != nil {
			return nil, err
		}
	}

	return txn, nil
}

// StateAt returns snapshot at given root
func (e *Executor) State() State {
	return e.state
}

// StateAt returns snapshot at given root
func (e *Executor) StateAt(root types.Hash) (Snapshot, error) {
	return e.state.NewSnapshotAt(root)
}

// GetForksInTime returns the active forks at the given block height
func (e *Executor) GetForksInTime(blockNumber uint64) chain.ForksInTime {
	return e.config.Forks.At(blockNumber)
}

func (e *Executor) BeginTxn(
	parentRoot types.Hash,
	header *types.Header,
	coinbaseReceiver types.Address,
) (*Transition, error) {
<<<<<<< HEAD
	config := e.config.Forks.At(header.Number)
	fmt.Printf(" headerNumer : %d,  chainIDChange: %t \n", header.Number, config.ChainIDChange)
=======
	forkConfig := e.config.Forks.At(header.Number)
>>>>>>> 2f4dbb94

	auxSnap2, err := e.state.NewSnapshotAt(parentRoot)
	if err != nil {
		return nil, err
	}

	newTxn := NewTxn(auxSnap2)

<<<<<<< HEAD
	// fork chainID change
	ChainID := e.config.ChainID
	if !config.ChainIDChange {
		ChainID = e.config.OldChainID
	}

	env2 := runtime.TxContext{
=======
	txCtx := runtime.TxContext{
>>>>>>> 2f4dbb94
		Coinbase:   coinbaseReceiver,
		Timestamp:  int64(header.Timestamp),
		Number:     int64(header.Number),
		Difficulty: types.BytesToHash(new(big.Int).SetUint64(header.Difficulty).Bytes()),
		GasLimit:   int64(header.GasLimit),
		// ChainID:    int64(e.config.ChainID),
		ChainID: int64(ChainID),
	}

	txn := &Transition{
		logger:   e.logger,
		ctx:      txCtx,
		state:    newTxn,
		snap:     auxSnap2,
		getHash:  e.GetHash(header),
		auxState: e.state,
		config:   forkConfig,
		gasPool:  uint64(txCtx.GasLimit),

		receipts: []*types.Receipt{},
		totalGas: 0,

		evm:         evm.NewEVM(),
		precompiles: precompiled.NewPrecompiled(),
		PostHook:    e.PostHook,
	}

	return txn, nil
}

func (e *Executor) BeginTxnTracer(
	parentRoot types.Hash,
	header *types.Header,
	coinbaseReceiver types.Address,
	tracerConfig runtime.TraceConfig,
) (*Transition, error) {
	config := e.config.Forks.At(header.Number)
	// fmt.Printf("parentRoot", parentRoot)
	auxSnap2, err := e.state.NewSnapshotAt(parentRoot)
	if err != nil {
		return nil, err
	}

	newTxn := NewTxn(e.state, auxSnap2)

	// fork chainID change
	ChainID := e.config.ChainID
	if !config.ChainIDChange {
		ChainID = e.config.OldChainID
	}

	env2 := runtime.TxContext{
		Coinbase:   coinbaseReceiver,
		Timestamp:  int64(header.Timestamp),
		Number:     int64(header.Number),
		Difficulty: types.BytesToHash(new(big.Int).SetUint64(header.Difficulty).Bytes()),
		GasLimit:   int64(header.GasLimit),
		ChainID:    int64(ChainID),
	}

	txn := &Transition{
		logger:   e.logger,
		r:        e,
		ctx:      env2,
		state:    newTxn,
		getHash:  e.GetHash(header),
		auxState: e.state,
		config:   config,
		gasPool:  uint64(env2.GasLimit),

		receipts:    []*types.Receipt{},
		totalGas:    0,
		traceConfig: tracerConfig, // 由调用者传入新的tracerConfig...
	}

	return txn, nil
}

type Transition struct {
	logger hclog.Logger

	// dummy
	auxState State
	snap     Snapshot

	config  chain.ForksInTime
	state   *Txn
	getHash GetHashByNumber
	ctx     runtime.TxContext
	gasPool uint64

	// result
	receipts []*types.Receipt
	totalGas uint64

<<<<<<< HEAD
	// trace
	gas         uint64
	initialGas  uint64
	traceConfig runtime.TraceConfig
=======
	PostHook func(t *Transition)

	// runtimes
	evm         *evm.EVM
	precompiles *precompiled.Precompiled
>>>>>>> 2f4dbb94
}

func NewTransition(config chain.ForksInTime, snap Snapshot, radix *Txn) *Transition {
	return &Transition{
		config:      config,
		state:       radix,
		snap:        snap,
		evm:         evm.NewEVM(),
		precompiles: precompiled.NewPrecompiled(),
	}
}

func (t *Transition) TotalGas() uint64 {
	return t.totalGas
}

func (t *Transition) Receipts() []*types.Receipt {
	return t.receipts
}

var emptyFrom = types.Address{}

func (t *Transition) WriteFailedReceipt(txn *types.Transaction) error {
<<<<<<< HEAD
	signer := crypto.NewSigner(t.config, uint64(t.r.config.ChainID), uint64(t.r.config.OldChainID))
=======
	signer := crypto.NewSigner(t.config, uint64(t.ctx.ChainID))
>>>>>>> 2f4dbb94

	if txn.From == emptyFrom {
		// Decrypt the from address
		from, err := signer.Sender(txn)
		if err != nil {
			return NewTransitionApplicationError(err, false)
		}

		txn.From = from
	}

	receipt := &types.Receipt{
		CumulativeGasUsed: t.totalGas,
		TxHash:            txn.Hash,
		Logs:              t.state.Logs(),
	}

	receipt.LogsBloom = types.CreateBloom([]*types.Receipt{receipt})
	receipt.SetStatus(types.ReceiptFailed)
	t.receipts = append(t.receipts, receipt)

	if txn.To == nil {
		receipt.ContractAddress = crypto.CreateAddress(txn.From, txn.Nonce).Ptr()
	}

	return nil
}

// Write writes another transaction to the executor
func (t *Transition) Write(txn *types.Transaction) error {
<<<<<<< HEAD
	signer := crypto.NewSigner(t.config, uint64(t.r.config.ChainID), uint64(t.r.config.OldChainID))
=======
	signer := crypto.NewSigner(t.config, uint64(t.ctx.ChainID))
>>>>>>> 2f4dbb94

	var err error
	if txn.From == emptyFrom {
		// Decrypt the from address
		txn.From, err = signer.Sender(txn)
		if err != nil {
			return NewTransitionApplicationError(err, false)
		}
	}

	// Make a local copy and apply the transaction
	msg := txn.Copy()

	result, e := t.Apply(msg)
	if e != nil {
		t.logger.Error("failed to apply tx", "err", e)

		return e
	}

	t.totalGas += result.GasUsed

	logs := t.state.Logs()

	receipt := &types.Receipt{
		CumulativeGasUsed: t.totalGas,
		TxHash:            txn.Hash,
		GasUsed:           result.GasUsed,
	}

	// The suicided accounts are set as deleted for the next iteration
	t.state.CleanDeleteObjects(true)

	if result.Failed() {
		receipt.SetStatus(types.ReceiptFailed)
	} else {
		receipt.SetStatus(types.ReceiptSuccess)
	}

	// if the transaction created a contract, store the creation address in the receipt.
	if msg.To == nil {
		receipt.ContractAddress = crypto.CreateAddress(msg.From, txn.Nonce).Ptr()
	}

	// Set the receipt logs and create a bloom for filtering
	receipt.Logs = logs
	receipt.LogsBloom = types.CreateBloom([]*types.Receipt{receipt})
	t.receipts = append(t.receipts, receipt)

	return nil
}

// Commit commits the final result
func (t *Transition) Commit() (Snapshot, types.Hash) {
	objs := t.state.Commit(t.config.EIP155)
	s2, root := t.snap.Commit(objs)

	return s2, types.BytesToHash(root)
}

func (t *Transition) subGasPool(amount uint64) error {
	if t.gasPool < amount {
		return ErrBlockLimitReached
	}

	t.gasPool -= amount

	return nil
}

func (t *Transition) addGasPool(amount uint64) {
	t.gasPool += amount
}

func (t *Transition) Txn() *Txn {
	return t.state
}

<<<<<<< HEAD
func (t *Transition) GetTxnHash() types.Hash {
	return t.block.Hash()
}

func (t *Transition) Block() *types.Block {
	return t.block
}

func (t *Transition) SetBlock(block *types.Block) {
	t.block = block
}

=======
>>>>>>> 2f4dbb94
// Apply applies a new transaction
func (t *Transition) Apply(msg *types.Transaction) (*runtime.ExecutionResult, error) {
	s := t.state.Snapshot()

	result, err := t.apply(msg)
	if err != nil {
		t.state.RevertToSnapshot(s)
	}

	if t.PostHook != nil {
		t.PostHook(t)
	}

	return result, err
}

// ContextPtr returns reference of context
// This method is called only by test
func (t *Transition) ContextPtr() *runtime.TxContext {
	return &t.ctx
}

func (t *Transition) subGasLimitPrice(msg *types.Transaction) error {
	// deduct the upfront max gas cost
	upfrontGasCost := new(big.Int).Set(msg.GasPrice)
	upfrontGasCost.Mul(upfrontGasCost, new(big.Int).SetUint64(msg.Gas))

	if err := t.state.SubBalance(msg.From, upfrontGasCost); err != nil {
		if errors.Is(err, runtime.ErrNotEnoughFunds) {
			return ErrNotEnoughFundsForGas
		}

		return err
	}

	return nil
}

func (t *Transition) nonceCheck(msg *types.Transaction) error {
	nonce := t.state.GetNonce(msg.From)

	if nonce != msg.Nonce {
		return ErrNonceIncorrect
	}

	return nil
}

// errors that can originate in the consensus rules checks of the apply method below
// surfacing of these errors reject the transaction thus not including it in the block

var (
	ErrNonceIncorrect        = fmt.Errorf("incorrect nonce")
	ErrNotEnoughFundsForGas  = fmt.Errorf("not enough funds to cover gas costs")
	ErrBlockLimitReached     = fmt.Errorf("gas limit reached in the pool")
	ErrIntrinsicGasOverflow  = fmt.Errorf("overflow in intrinsic gas calculation")
	ErrNotEnoughIntrinsicGas = fmt.Errorf("not enough gas supplied for intrinsic gas costs")
	ErrNotEnoughFunds        = fmt.Errorf("not enough funds for transfer with given value")
)

type TransitionApplicationError struct {
	Err           error
	IsRecoverable bool // Should the transaction be discarded, or put back in the queue.
}

func (e *TransitionApplicationError) Error() string {
	return e.Err.Error()
}

func NewTransitionApplicationError(err error, isRecoverable bool) *TransitionApplicationError {
	return &TransitionApplicationError{
		Err:           err,
		IsRecoverable: isRecoverable,
	}
}

type GasLimitReachedTransitionApplicationError struct {
	TransitionApplicationError
}

func NewGasLimitReachedTransitionApplicationError(err error) *GasLimitReachedTransitionApplicationError {
	return &GasLimitReachedTransitionApplicationError{
		*NewTransitionApplicationError(err, true),
	}
}

func (t *Transition) apply(msg *types.Transaction) (*runtime.ExecutionResult, error) {
	// First check this message satisfies all consensus rules before
	// applying the message. The rules include these clauses
	//
	// 1. the nonce of the message caller is correct
	// 2. caller has enough balance to cover transaction fee(gaslimit * gasprice)
	// 3. the amount of gas required is available in the block
	// 4. there is no overflow when calculating intrinsic gas
	// 5. the purchased gas is enough to cover intrinsic usage
	// 6. caller has enough balance to cover asset transfer for **topmost** call
	txn := t.state

	// 1. the nonce of the message caller is correct
	if err := t.nonceCheck(msg); err != nil {
		return nil, NewTransitionApplicationError(err, true)
	}

	// 2. caller has enough balance to cover transaction fee(gaslimit * gasprice)
	if err := t.subGasLimitPrice(msg); err != nil {
		return nil, NewTransitionApplicationError(err, true)
	}

	// 3. the amount of gas required is available in the block
	if err := t.subGasPool(msg.Gas); err != nil {
		return nil, NewGasLimitReachedTransitionApplicationError(err)
	}

<<<<<<< HEAD
	// start tracing
	var result *runtime.ExecutionResult
	if t.traceConfig.Debug {
		t.traceConfig.Tracer.CaptureTxStart(msg.Gas)
		defer func() {
			t.traceConfig.Tracer.CaptureTxEnd(result.GasLeft)
		}()
=======
	if t.ctx.Tracer != nil {
		t.ctx.Tracer.TxStart(msg.Gas)
>>>>>>> 2f4dbb94
	}

	// 4. there is no overflow when calculating intrinsic gas
	intrinsicGasCost, err := TransactionGasCost(msg, t.config.Homestead, t.config.Istanbul)
	if err != nil {
		return nil, NewTransitionApplicationError(err, false)
	}

	// 5. the purchased gas is enough to cover intrinsic usage
	gasLeft := msg.Gas - intrinsicGasCost
	// Because we are working with unsigned integers for gas, the `>` operator is used instead of the more intuitive `<`
	if gasLeft > msg.Gas {
		return nil, NewTransitionApplicationError(ErrNotEnoughIntrinsicGas, false)
	}

	// 6. caller has enough balance to cover asset transfer for **topmost** call
	if balance := txn.GetBalance(msg.From); balance.Cmp(msg.Value) < 0 {
		return nil, NewTransitionApplicationError(ErrNotEnoughFunds, true)
	}

	gasPrice := new(big.Int).Set(msg.GasPrice)
	value := new(big.Int).Set(msg.Value)

	// Set the specific transaction fields in the context
	t.ctx.GasPrice = types.BytesToHash(gasPrice.Bytes())
	t.ctx.Origin = msg.From

	if msg.IsContractCreation() {
		result = t.Create2(msg.From, msg.Input, value, gasLeft)
	} else {
		txn.IncrNonce(msg.From)
		result = t.Call2(msg.From, *msg.To, msg.Input, value, gasLeft)
	}

	refund := txn.GetRefund()
	result.UpdateGasUsed(msg.Gas, refund)

	if t.ctx.Tracer != nil {
		t.ctx.Tracer.TxEnd(result.GasLeft)
	}

	// refund the sender
	remaining := new(big.Int).Mul(new(big.Int).SetUint64(result.GasLeft), gasPrice)
	txn.AddBalance(msg.From, remaining)

	// pay the coinbase
	coinbaseFee := new(big.Int).Mul(new(big.Int).SetUint64(result.GasUsed), gasPrice)
	txn.AddBalance(t.ctx.Coinbase, coinbaseFee)

	// return gas to the pool
	t.addGasPool(result.GasLeft)

	return result, nil
}

func (t *Transition) Create2(
	caller types.Address,
	code []byte,
	value *big.Int,
	gas uint64,
) *runtime.ExecutionResult {
	address := crypto.CreateAddress(caller, t.state.GetNonce(caller))
	contract := runtime.NewContractCreation(1, caller, caller, address, value, gas, code)

	return t.applyCreate(contract, t, evm.CREATE2)
}

func (t *Transition) Call2(
	caller types.Address,
	to types.Address,
	input []byte,
	value *big.Int,
	gas uint64,
) *runtime.ExecutionResult {
	c := runtime.NewContractCall(1, caller, caller, to, value, gas, t.state.GetCode(to), input)

	return t.applyCall(c, runtime.Call, t)
}

func (t *Transition) run(contract *runtime.Contract, host runtime.Host) *runtime.ExecutionResult {
	// check the precompiles
	if t.precompiles.CanRun(contract, host, &t.config) {
		return t.precompiles.Run(contract, host, &t.config)
	}
	// check the evm
	if t.evm.CanRun(contract, host, &t.config) {
		return t.evm.Run(contract, host, &t.config)
	}

	return &runtime.ExecutionResult{
		Err: fmt.Errorf("runtime not found"),
	}
}

func (t *Transition) transfer(from, to types.Address, amount *big.Int) error {
	if amount == nil {
		return nil
	}

	if err := t.state.SubBalance(from, amount); err != nil {
		if errors.Is(err, runtime.ErrNotEnoughFunds) {
			return runtime.ErrInsufficientBalance
		}

		return err
	}

	t.state.AddBalance(to, amount)

	return nil
}

func (t *Transition) GetTxn() *Txn {
	return t.state
}

func (t *Transition) GetTracerConfig() runtime.TraceConfig {
	return t.traceConfig
}

func (t *Transition) SetTracerConfig(tracerConfig runtime.TraceConfig) {
	t.traceConfig = tracerConfig
}

func (t *Transition) applyCall(
	c *runtime.Contract,
	callType runtime.CallType,
	host runtime.Host,
) *runtime.ExecutionResult {
	if c.Depth > int(1024)+1 {
		return &runtime.ExecutionResult{
			GasLeft: c.Gas,
			Err:     runtime.ErrDepth,
		}
	}

	snapshot := t.state.Snapshot()
	t.state.TouchAccount(c.Address)

	if callType == runtime.Call {
		// Transfers only allowed on calls
		if err := t.transfer(c.Caller, c.Address, c.Value); err != nil {
			return &runtime.ExecutionResult{
				GasLeft: c.Gas,
				Err:     err,
			}
		}
	}

	var result *runtime.ExecutionResult
<<<<<<< HEAD
	if t.traceConfig.Debug {
		if c.Depth == 1 {
			t.traceConfig.Tracer.CaptureStart(t, c.Caller, c.Address, false, c.Input, c.Gas, c.Value)
			defer func(startTime time.Time) {
				t.traceConfig.Tracer.CaptureEnd(result.ReturnValue, c.Gas-result.GasLeft, time.Since(startTime), result.Err)
			}(time.Now())
		} else {
			// Change to OpCode according to callType
			var opCallType evm.OpCode
			switch callType {
			case runtime.Call:
				opCallType = evm.CALL
			case runtime.StaticCall:
				opCallType = evm.STATICCALL
			case runtime.DelegateCall:
				opCallType = evm.DELEGATECALL
			case runtime.CallCode:
				opCallType = evm.CALLCODE
			case runtime.Create:
				opCallType = evm.CREATE
			case runtime.Create2:
				opCallType = evm.CREATE2
			default:
				panic("not expected")
			}

			t.traceConfig.Tracer.CaptureEnter(int(opCallType), c.Caller, c.Address, c.Input, c.Gas, c.Value)
			defer func() {
				t.traceConfig.Tracer.CaptureExit(result.ReturnValue, c.Gas-result.GasLeft, result.Err)
			}()
		}
	}
	result = t.run(c, host)

=======

	t.captureCallStart(c, callType)

	result = t.run(c, host)
>>>>>>> 2f4dbb94
	if result.Failed() {
		t.state.RevertToSnapshot(snapshot)
	}

	t.captureCallEnd(c, result)

	return result
}

var emptyHash types.Hash

func (t *Transition) hasCodeOrNonce(addr types.Address) bool {
	nonce := t.state.GetNonce(addr)
	if nonce != 0 {
		return true
	}

	codeHash := t.state.GetCodeHash(addr)

	if codeHash != emptyCodeHashTwo && codeHash != emptyHash {
		return true
	}

	return false
}

func (t *Transition) applyCreate(c *runtime.Contract, host runtime.Host, op evm.OpCode) *runtime.ExecutionResult {
	gasLimit := c.Gas

	if c.Depth > int(1024)+1 {
		return &runtime.ExecutionResult{
			GasLeft: gasLimit,
			Err:     runtime.ErrDepth,
		}
	}

	// Increment the nonce of the caller
	t.state.IncrNonce(c.Caller)

	// Check if there if there is a collision and the address already exists
	if t.hasCodeOrNonce(c.Address) {
		return &runtime.ExecutionResult{
			GasLeft: 0,
			Err:     runtime.ErrContractAddressCollision,
		}
	}

	// Take snapshot of the current state
	snapshot := t.state.Snapshot()

	if t.config.EIP158 {
		// Force the creation of the account
		t.state.CreateAccount(c.Address)
		t.state.IncrNonce(c.Address)
	}

	// Transfer the value
	if err := t.transfer(c.Caller, c.Address, c.Value); err != nil {
		return &runtime.ExecutionResult{
			GasLeft: gasLimit,
			Err:     err,
		}
	}

	var result *runtime.ExecutionResult
<<<<<<< HEAD
	start := time.Now()

	var gasCost uint64

	if t.traceConfig.Debug {
		// var output []byte
		// copy(output, result.ReturnValue)
		if c.Depth == 1 {
			t.traceConfig.Tracer.CaptureStart(t, c.Caller, c.Address, true, c.Code, c.Gas, c.Value)
			defer func(gas uint64) {
				t.traceConfig.Tracer.CaptureEnd(result.ReturnValue, gas, time.Since(start), result.Err)
			}(gasCost)
		} else {
			t.traceConfig.Tracer.CaptureEnter(int(op), c.Caller, c.Address, c.Code, c.Gas, c.Value)
			defer func(gas uint64) {
				t.traceConfig.Tracer.CaptureExit(result.ReturnValue, gas, result.Err)
			}(gasCost)
		}
	}

	result = t.run(c, host)
	gasCost = uint64(len(result.ReturnValue)) * 200
=======

	t.captureCallStart(c, evm.CREATE)
>>>>>>> 2f4dbb94

	defer func() {
		// pass result to be set later
		t.captureCallEnd(c, result)
	}()

	result = t.run(c, host)
	if result.Failed() {
		t.state.RevertToSnapshot(snapshot)

		return result
	}

	if t.config.EIP158 && len(result.ReturnValue) > spuriousDragonMaxCodeSize {
		// Contract size exceeds 'SpuriousDragon' size limit
		t.state.RevertToSnapshot(snapshot)

		return &runtime.ExecutionResult{
			GasLeft: 0,
			Err:     runtime.ErrMaxCodeSizeExceeded,
		}
	}

	if result.GasLeft < gasCost {
		result.Err = runtime.ErrCodeStoreOutOfGas
		result.ReturnValue = nil

		// Out of gas creating the contract
		if t.config.Homestead {
			t.state.RevertToSnapshot(snapshot)

			result.GasLeft = 0
		}

		return result
	}

	result.GasLeft -= gasCost
	t.state.SetCode(c.Address, result.ReturnValue)

	return result
}

func (t *Transition) SetStorage(
	addr types.Address,
	key types.Hash,
	value types.Hash,
	config *chain.ForksInTime,
) runtime.StorageStatus {
	return t.state.SetStorage(addr, key, value, config)
}

func (t *Transition) GetTxContext() runtime.TxContext {
	return t.ctx
}

func (t *Transition) GetBlockHash(number int64) (res types.Hash) {
	return t.getHash(uint64(number))
}

func (t *Transition) EmitLog(addr types.Address, topics []types.Hash, data []byte) {
	t.state.EmitLog(addr, topics, data)
}

func (t *Transition) GetCodeSize(addr types.Address) int {
	return t.state.GetCodeSize(addr)
}

func (t *Transition) GetCodeHash(addr types.Address) (res types.Hash) {
	return t.state.GetCodeHash(addr)
}

func (t *Transition) GetCode(addr types.Address) []byte {
	return t.state.GetCode(addr)
}

func (t *Transition) GetBalance(addr types.Address) *big.Int {
	return t.state.GetBalance(addr)
}

func (t *Transition) GetStorage(addr types.Address, key types.Hash) types.Hash {
	return t.state.GetState(addr, key)
}

func (t *Transition) AccountExists(addr types.Address) bool {
	return t.state.Exist(addr)
}

func (t *Transition) Empty(addr types.Address) bool {
	return t.state.Empty(addr)
}

func (t *Transition) GetNonce(addr types.Address) uint64 {
	return t.state.GetNonce(addr)
}

func (t *Transition) Selfdestruct(addr types.Address, beneficiary types.Address) {
	if !t.state.HasSuicided(addr) {
		t.state.AddRefund(24000)
	}

	t.state.AddBalance(beneficiary, t.state.GetBalance(addr))
	t.state.Suicide(addr)
}

func (t *Transition) Callx(c *runtime.Contract, h runtime.Host) *runtime.ExecutionResult {
	if c.Type == runtime.Create {
		return t.applyCreate(c, h, evm.CREATE)
	}

	return t.applyCall(c, c.Type, h)
}

// SetAccountDirectly sets an account to the given address
// NOTE: SetAccountDirectly changes the world state without a transaction
func (t *Transition) SetAccountDirectly(addr types.Address, account *chain.GenesisAccount) error {
	if t.AccountExists(addr) {
		return fmt.Errorf("can't add account to %+v because an account exists already", addr)
	}

	t.state.SetCode(addr, account.Code)

	for key, value := range account.Storage {
		t.state.SetStorage(addr, key, value, &t.config)
	}

	t.state.SetBalance(addr, account.Balance)
	t.state.SetNonce(addr, account.Nonce)

	return nil
}

// SetCodeDirectly sets new code into the account with the specified address
// NOTE: SetCodeDirectly changes the world state without a transaction
func (t *Transition) SetCodeDirectly(addr types.Address, code []byte) error {
	if !t.AccountExists(addr) {
		return fmt.Errorf("account doesn't exist at %s", addr)
	}

	t.state.SetCode(addr, code)

	return nil
}

// SetTracer sets tracer to the context in order to enable it
func (t *Transition) SetTracer(tracer tracer.Tracer) {
	t.ctx.Tracer = tracer
}

// GetTracer returns a tracer in context
func (t *Transition) GetTracer() runtime.VMTracer {
	return t.ctx.Tracer
}

func (t *Transition) GetRefund() uint64 {
	return t.state.GetRefund()
}

func TransactionGasCost(msg *types.Transaction, isHomestead, isIstanbul bool) (uint64, error) {
	cost := uint64(0)

	// Contract creation is only paid on the homestead fork
	if msg.IsContractCreation() && isHomestead {
		cost += TxGasContractCreation
	} else {
		cost += TxGas
	}

	payload := msg.Input
	if len(payload) > 0 {
		zeros := uint64(0)

		for i := 0; i < len(payload); i++ {
			if payload[i] == 0 {
				zeros++
			}
		}

		nonZeros := uint64(len(payload)) - zeros
		nonZeroCost := uint64(68)

		if isIstanbul {
			nonZeroCost = 16
		}

		if (math.MaxUint64-cost)/nonZeroCost < nonZeros {
			return 0, ErrIntrinsicGasOverflow
		}

		cost += nonZeros * nonZeroCost

		if (math.MaxUint64-cost)/4 < zeros {
			return 0, ErrIntrinsicGasOverflow
		}

		cost += zeros * 4
	}

	return cost, nil
}

// captureCallStart calls CallStart in Tracer if context has the tracer
func (t *Transition) captureCallStart(c *runtime.Contract, callType runtime.CallType) {
	if t.ctx.Tracer == nil {
		return
	}

	t.ctx.Tracer.CallStart(
		c.Depth,
		c.Caller,
		c.Address,
		int(callType),
		c.Gas,
		c.Value,
		c.Input,
	)
}

// captureCallEnd calls CallEnd in Tracer if context has the tracer
func (t *Transition) captureCallEnd(c *runtime.Contract, result *runtime.ExecutionResult) {
	if t.ctx.Tracer == nil {
		return
	}

	t.ctx.Tracer.CallEnd(
		c.Depth,
		result.ReturnValue,
		result.Err,
	)
}<|MERGE_RESOLUTION|>--- conflicted
+++ resolved
@@ -5,7 +5,6 @@
 	"fmt"
 	"math"
 	"math/big"
-	"time"
 
 	"github.com/0xPolygon/polygon-edge/chain"
 	"github.com/0xPolygon/polygon-edge/crypto"
@@ -132,31 +131,22 @@
 	header *types.Header,
 	coinbaseReceiver types.Address,
 ) (*Transition, error) {
-<<<<<<< HEAD
-	config := e.config.Forks.At(header.Number)
-	fmt.Printf(" headerNumer : %d,  chainIDChange: %t \n", header.Number, config.ChainIDChange)
-=======
 	forkConfig := e.config.Forks.At(header.Number)
->>>>>>> 2f4dbb94
 
 	auxSnap2, err := e.state.NewSnapshotAt(parentRoot)
 	if err != nil {
 		return nil, err
 	}
 
-	newTxn := NewTxn(auxSnap2)
-
-<<<<<<< HEAD
+	newTxn := NewTxn(e.state, auxSnap2)
+
 	// fork chainID change
 	ChainID := e.config.ChainID
-	if !config.ChainIDChange {
+	if !forkConfig.ChainIDChange {
 		ChainID = e.config.OldChainID
 	}
 
-	env2 := runtime.TxContext{
-=======
 	txCtx := runtime.TxContext{
->>>>>>> 2f4dbb94
 		Coinbase:   coinbaseReceiver,
 		Timestamp:  int64(header.Timestamp),
 		Number:     int64(header.Number),
@@ -168,6 +158,7 @@
 
 	txn := &Transition{
 		logger:   e.logger,
+		r:        e,
 		ctx:      txCtx,
 		state:    newTxn,
 		snap:     auxSnap2,
@@ -193,7 +184,7 @@
 	coinbaseReceiver types.Address,
 	tracerConfig runtime.TraceConfig,
 ) (*Transition, error) {
-	config := e.config.Forks.At(header.Number)
+	forkConfig := e.config.Forks.At(header.Number)
 	// fmt.Printf("parentRoot", parentRoot)
 	auxSnap2, err := e.state.NewSnapshotAt(parentRoot)
 	if err != nil {
@@ -208,7 +199,7 @@
 		ChainID = e.config.OldChainID
 	}
 
-	env2 := runtime.TxContext{
+	txCtx := runtime.TxContext{
 		Coinbase:   coinbaseReceiver,
 		Timestamp:  int64(header.Timestamp),
 		Number:     int64(header.Number),
@@ -220,11 +211,11 @@
 	txn := &Transition{
 		logger:   e.logger,
 		r:        e,
-		ctx:      env2,
+		ctx:      txCtx,
 		state:    newTxn,
 		getHash:  e.GetHash(header),
 		auxState: e.state,
-		config:   config,
+		config:   forkConfig,
 		gasPool:  uint64(env2.GasLimit),
 
 		receipts:    []*types.Receipt{},
@@ -242,6 +233,10 @@
 	auxState State
 	snap     Snapshot
 
+	// the current block being processed
+	block *types.Block
+
+	r       *Executor
 	config  chain.ForksInTime
 	state   *Txn
 	getHash GetHashByNumber
@@ -252,27 +247,31 @@
 	receipts []*types.Receipt
 	totalGas uint64
 
-<<<<<<< HEAD
 	// trace
 	gas         uint64
 	initialGas  uint64
 	traceConfig runtime.TraceConfig
-=======
+
 	PostHook func(t *Transition)
 
 	// runtimes
 	evm         *evm.EVM
 	precompiles *precompiled.Precompiled
->>>>>>> 2f4dbb94
 }
 
 func NewTransition(config chain.ForksInTime, snap Snapshot, radix *Txn) *Transition {
+	new_evm := evm.NewEVM()
 	return &Transition{
 		config:      config,
 		state:       radix,
 		snap:        snap,
-		evm:         evm.NewEVM(),
+		evm:         new_evm,
 		precompiles: precompiled.NewPrecompiled(),
+		r: &Executor{
+			runtimes: []runtime.Runtime{
+				new_evm,
+			},
+		},
 	}
 }
 
@@ -287,11 +286,7 @@
 var emptyFrom = types.Address{}
 
 func (t *Transition) WriteFailedReceipt(txn *types.Transaction) error {
-<<<<<<< HEAD
 	signer := crypto.NewSigner(t.config, uint64(t.r.config.ChainID), uint64(t.r.config.OldChainID))
-=======
-	signer := crypto.NewSigner(t.config, uint64(t.ctx.ChainID))
->>>>>>> 2f4dbb94
 
 	if txn.From == emptyFrom {
 		// Decrypt the from address
@@ -322,11 +317,7 @@
 
 // Write writes another transaction to the executor
 func (t *Transition) Write(txn *types.Transaction) error {
-<<<<<<< HEAD
 	signer := crypto.NewSigner(t.config, uint64(t.r.config.ChainID), uint64(t.r.config.OldChainID))
-=======
-	signer := crypto.NewSigner(t.config, uint64(t.ctx.ChainID))
->>>>>>> 2f4dbb94
 
 	var err error
 	if txn.From == emptyFrom {
@@ -401,11 +392,14 @@
 	t.gasPool += amount
 }
 
+func (t *Transition) SetTxn(txn *Txn) {
+	t.state = txn
+}
+
 func (t *Transition) Txn() *Txn {
 	return t.state
 }
 
-<<<<<<< HEAD
 func (t *Transition) GetTxnHash() types.Hash {
 	return t.block.Hash()
 }
@@ -418,8 +412,6 @@
 	t.block = block
 }
 
-=======
->>>>>>> 2f4dbb94
 // Apply applies a new transaction
 func (t *Transition) Apply(msg *types.Transaction) (*runtime.ExecutionResult, error) {
 	s := t.state.Snapshot()
@@ -533,7 +525,6 @@
 		return nil, NewGasLimitReachedTransitionApplicationError(err)
 	}
 
-<<<<<<< HEAD
 	// start tracing
 	var result *runtime.ExecutionResult
 	if t.traceConfig.Debug {
@@ -541,10 +532,6 @@
 		defer func() {
 			t.traceConfig.Tracer.CaptureTxEnd(result.GasLeft)
 		}()
-=======
-	if t.ctx.Tracer != nil {
-		t.ctx.Tracer.TxStart(msg.Gas)
->>>>>>> 2f4dbb94
 	}
 
 	// 4. there is no overflow when calculating intrinsic gas
@@ -695,7 +682,6 @@
 	}
 
 	var result *runtime.ExecutionResult
-<<<<<<< HEAD
 	if t.traceConfig.Debug {
 		if c.Depth == 1 {
 			t.traceConfig.Tracer.CaptureStart(t, c.Caller, c.Address, false, c.Input, c.Gas, c.Value)
@@ -730,12 +716,6 @@
 	}
 	result = t.run(c, host)
 
-=======
-
-	t.captureCallStart(c, callType)
-
-	result = t.run(c, host)
->>>>>>> 2f4dbb94
 	if result.Failed() {
 		t.state.RevertToSnapshot(snapshot)
 	}
@@ -801,7 +781,6 @@
 	}
 
 	var result *runtime.ExecutionResult
-<<<<<<< HEAD
 	start := time.Now()
 
 	var gasCost uint64
@@ -824,17 +803,7 @@
 
 	result = t.run(c, host)
 	gasCost = uint64(len(result.ReturnValue)) * 200
-=======
-
-	t.captureCallStart(c, evm.CREATE)
->>>>>>> 2f4dbb94
-
-	defer func() {
-		// pass result to be set later
-		t.captureCallEnd(c, result)
-	}()
-
-	result = t.run(c, host)
+
 	if result.Failed() {
 		t.state.RevertToSnapshot(snapshot)
 
