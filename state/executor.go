--- conflicted
+++ resolved
@@ -5,14 +5,7 @@
 	"fmt"
 	"math"
 	"math/big"
-	"time"
-
-<<<<<<< HEAD
-	"github.com/0xPolygon/polygon-edge/state/runtime/evm"
-	"github.com/hashicorp/go-hclog"
-
-=======
->>>>>>> 2f4dbb94
+
 	"github.com/0xPolygon/polygon-edge/chain"
 	"github.com/0xPolygon/polygon-edge/crypto"
 	"github.com/0xPolygon/polygon-edge/state/runtime"
@@ -138,12 +131,8 @@
 	header *types.Header,
 	coinbaseReceiver types.Address,
 ) (*Transition, error) {
-<<<<<<< HEAD
-	config := e.config.Forks.At(header.Number)
-	fmt.Printf(" headerNumer : %d,  chainIDChange: %t \n", header.Number, config.ChainIDChange)
-=======
 	forkConfig := e.config.Forks.At(header.Number)
->>>>>>> 2f4dbb94
+	fmt.Printf(" headerNumer : %d,  chainIDChange: %t \n", header.Number, forkConfig.ChainIDChange)
 
 	auxSnap2, err := e.state.NewSnapshotAt(parentRoot)
 	if err != nil {
@@ -152,28 +141,25 @@
 
 	newTxn := NewTxn(auxSnap2)
 
-<<<<<<< HEAD
 	// fork chainID change
 	ChainID := e.config.ChainID
-	if !config.ChainIDChange {
+	if !forkConfig.ChainIDChange {
 		ChainID = e.config.OldChainID
 	}
 
-	env2 := runtime.TxContext{
-=======
 	txCtx := runtime.TxContext{
->>>>>>> 2f4dbb94
 		Coinbase:   coinbaseReceiver,
 		Timestamp:  int64(header.Timestamp),
 		Number:     int64(header.Number),
 		Difficulty: types.BytesToHash(new(big.Int).SetUint64(header.Difficulty).Bytes()),
 		GasLimit:   int64(header.GasLimit),
-		// ChainID:    int64(e.config.ChainID),
+		//ChainID:    int64(e.config.ChainID),
 		ChainID: int64(ChainID),
 	}
 
 	txn := &Transition{
 		logger:   e.logger,
+		r:        e,
 		ctx:      txCtx,
 		state:    newTxn,
 		snap:     auxSnap2,
@@ -193,54 +179,6 @@
 	return txn, nil
 }
 
-func (e *Executor) BeginTxnTracer(
-	parentRoot types.Hash,
-	header *types.Header,
-	coinbaseReceiver types.Address,
-	tracerConfig runtime.TraceConfig,
-) (*Transition, error) {
-	config := e.config.Forks.At(header.Number)
-	// fmt.Printf("parentRoot", parentRoot)
-	auxSnap2, err := e.state.NewSnapshotAt(parentRoot)
-	if err != nil {
-		return nil, err
-	}
-
-	newTxn := NewTxn(e.state, auxSnap2)
-
-	// fork chainID change
-	ChainID := e.config.ChainID
-	if !config.ChainIDChange {
-		ChainID = e.config.OldChainID
-	}
-
-	env2 := runtime.TxContext{
-		Coinbase:   coinbaseReceiver,
-		Timestamp:  int64(header.Timestamp),
-		Number:     int64(header.Number),
-		Difficulty: types.BytesToHash(new(big.Int).SetUint64(header.Difficulty).Bytes()),
-		GasLimit:   int64(header.GasLimit),
-		ChainID:    int64(ChainID),
-	}
-
-	txn := &Transition{
-		logger:   e.logger,
-		r:        e,
-		ctx:      env2,
-		state:    newTxn,
-		getHash:  e.GetHash(header),
-		auxState: e.state,
-		config:   config,
-		gasPool:  uint64(env2.GasLimit),
-
-		receipts:    []*types.Receipt{},
-		totalGas:    0,
-		traceConfig: tracerConfig, // 由调用者传入新的tracerConfig...
-	}
-
-	return txn, nil
-}
-
 type Transition struct {
 	logger hclog.Logger
 
@@ -258,12 +196,6 @@
 	receipts []*types.Receipt
 	totalGas uint64
 
-<<<<<<< HEAD
-	// trace
-	gas         uint64
-	initialGas  uint64
-	traceConfig runtime.TraceConfig
-=======
 	PostHook func(t *Transition)
 
 	// runtimes
@@ -279,7 +211,6 @@
 		evm:         evm.NewEVM(),
 		precompiles: precompiled.NewPrecompiled(),
 	}
->>>>>>> 2f4dbb94
 }
 
 func (t *Transition) TotalGas() uint64 {
@@ -293,11 +224,7 @@
 var emptyFrom = types.Address{}
 
 func (t *Transition) WriteFailedReceipt(txn *types.Transaction) error {
-<<<<<<< HEAD
 	signer := crypto.NewSigner(t.config, uint64(t.r.config.ChainID), uint64(t.r.config.OldChainID))
-=======
-	signer := crypto.NewSigner(t.config, uint64(t.ctx.ChainID))
->>>>>>> 2f4dbb94
 
 	if txn.From == emptyFrom {
 		// Decrypt the from address
@@ -328,11 +255,7 @@
 
 // Write writes another transaction to the executor
 func (t *Transition) Write(txn *types.Transaction) error {
-<<<<<<< HEAD
 	signer := crypto.NewSigner(t.config, uint64(t.r.config.ChainID), uint64(t.r.config.OldChainID))
-=======
-	signer := crypto.NewSigner(t.config, uint64(t.ctx.ChainID))
->>>>>>> 2f4dbb94
 
 	var err error
 	if txn.From == emptyFrom {
@@ -411,21 +334,6 @@
 	return t.state
 }
 
-<<<<<<< HEAD
-func (t *Transition) GetTxnHash() types.Hash {
-	return t.block.Hash()
-}
-
-func (t *Transition) Block() *types.Block {
-	return t.block
-}
-
-func (t *Transition) SetBlock(block *types.Block) {
-	t.block = block
-}
-
-=======
->>>>>>> 2f4dbb94
 // Apply applies a new transaction
 func (t *Transition) Apply(msg *types.Transaction) (*runtime.ExecutionResult, error) {
 	s := t.state.Snapshot()
@@ -539,18 +447,8 @@
 		return nil, NewGasLimitReachedTransitionApplicationError(err)
 	}
 
-<<<<<<< HEAD
-	// start tracing
-	var result *runtime.ExecutionResult
-	if t.traceConfig.Debug {
-		t.traceConfig.Tracer.CaptureTxStart(msg.Gas)
-		defer func() {
-			t.traceConfig.Tracer.CaptureTxEnd(result.GasLeft)
-		}()
-=======
 	if t.ctx.Tracer != nil {
 		t.ctx.Tracer.TxStart(msg.Gas)
->>>>>>> 2f4dbb94
 	}
 
 	// 4. there is no overflow when calculating intrinsic gas
@@ -661,18 +559,6 @@
 	t.state.AddBalance(to, amount)
 
 	return nil
-}
-
-func (t *Transition) GetTxn() *Txn {
-	return t.state
-}
-
-func (t *Transition) GetTracerConfig() runtime.TraceConfig {
-	return t.traceConfig
-}
-
-func (t *Transition) SetTracerConfig(tracerConfig runtime.TraceConfig) {
-	t.traceConfig = tracerConfig
 }
 
 func (t *Transition) applyCall(
@@ -701,47 +587,10 @@
 	}
 
 	var result *runtime.ExecutionResult
-<<<<<<< HEAD
-	if t.traceConfig.Debug {
-		if c.Depth == 1 {
-			t.traceConfig.Tracer.CaptureStart(t, c.Caller, c.Address, false, c.Input, c.Gas, c.Value)
-			defer func(startTime time.Time) {
-				t.traceConfig.Tracer.CaptureEnd(result.ReturnValue, c.Gas-result.GasLeft, time.Since(startTime), result.Err)
-			}(time.Now())
-		} else {
-			// Change to OpCode according to callType
-			var opCallType evm.OpCode
-			switch callType {
-			case runtime.Call:
-				opCallType = evm.CALL
-			case runtime.StaticCall:
-				opCallType = evm.STATICCALL
-			case runtime.DelegateCall:
-				opCallType = evm.DELEGATECALL
-			case runtime.CallCode:
-				opCallType = evm.CALLCODE
-			case runtime.Create:
-				opCallType = evm.CREATE
-			case runtime.Create2:
-				opCallType = evm.CREATE2
-			default:
-				panic("not expected")
-			}
-
-			t.traceConfig.Tracer.CaptureEnter(int(opCallType), c.Caller, c.Address, c.Input, c.Gas, c.Value)
-			defer func() {
-				t.traceConfig.Tracer.CaptureExit(result.ReturnValue, c.Gas-result.GasLeft, result.Err)
-			}()
-		}
-	}
+
+	t.captureCallStart(c, callType)
+
 	result = t.run(c, host)
-
-=======
-
-	t.captureCallStart(c, callType)
-
-	result = t.run(c, host)
->>>>>>> 2f4dbb94
 	if result.Failed() {
 		t.state.RevertToSnapshot(snapshot)
 	}
@@ -807,33 +656,8 @@
 	}
 
 	var result *runtime.ExecutionResult
-<<<<<<< HEAD
-	start := time.Now()
-
-	var gasCost uint64
-
-	if t.traceConfig.Debug {
-		// var output []byte
-		// copy(output, result.ReturnValue)
-		if c.Depth == 1 {
-			t.traceConfig.Tracer.CaptureStart(t, c.Caller, c.Address, true, c.Code, c.Gas, c.Value)
-			defer func(gas uint64) {
-				t.traceConfig.Tracer.CaptureEnd(result.ReturnValue, gas, time.Since(start), result.Err)
-			}(gasCost)
-		} else {
-			t.traceConfig.Tracer.CaptureEnter(int(op), c.Caller, c.Address, c.Code, c.Gas, c.Value)
-			defer func(gas uint64) {
-				t.traceConfig.Tracer.CaptureExit(result.ReturnValue, gas, result.Err)
-			}(gasCost)
-		}
-	}
-
-	result = t.run(c, host)
-	gasCost = uint64(len(result.ReturnValue)) * 200
-=======
 
 	t.captureCallStart(c, evm.CREATE)
->>>>>>> 2f4dbb94
 
 	defer func() {
 		// pass result to be set later
