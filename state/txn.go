--- conflicted
+++ resolved
@@ -171,7 +171,6 @@
 	})
 }
 
-<<<<<<< HEAD
 // AddStakedBalance increases the staked balance by the specific amount
 func (txn *Txn) AddStakedBalance(addr types.Address, balance *big.Int) {
 	txn.upsertAccount(addr, true, func(object *StateObject) {
@@ -179,11 +178,6 @@
 	})
 }
 
-// SubBalance reduces the balance
-func (txn *Txn) SubBalance(addr types.Address, balance *big.Int) {
-	if balance.Sign() == 0 {
-		return
-=======
 // SubBalance reduces the balance at address addr by amount
 func (txn *Txn) SubBalance(addr types.Address, amount *big.Int) error {
 	// If we try to reduce balance by 0, then it's a noop
@@ -194,7 +188,6 @@
 	// Check if we have enough balance to deduce amount from
 	if balance := txn.GetBalance(addr); balance.Cmp(amount) < 0 {
 		return runtime.ErrNotEnoughFunds
->>>>>>> 3a72f15d
 	}
 
 	txn.upsertAccount(addr, true, func(object *StateObject) {
