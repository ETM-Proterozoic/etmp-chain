--- conflicted
+++ resolved
@@ -216,9 +216,9 @@
 // Run executes the virtual machine
 func (c *state) Run() ([]byte, error) {
 	var (
-<<<<<<< HEAD
 		vmerr       error
-		op          OpCode                                         // current opcode
+		op          OpCode
+		ok          bool                                           // current opcode
 		mem         = runtime.NewMemoryII(c.memory, c.lastGasCost) // bound memory
 		stack       = runtime.NewStack()                           // local stack
 		callContext = &runtime.ScopeContext{
@@ -251,24 +251,12 @@
 			}
 		}()
 	}
-=======
-		vmerr error
-
-		op OpCode
-		ok bool
-	)
->>>>>>> 2f4dbb94
-
+	codeSize := len(c.code)
 	for !c.stop {
-<<<<<<< HEAD
 		if tracer.Debug {
-			logged, pc, gasCopy = false, uint64(c.ip), c.gas
+			logged, pc = false, uint64(c.ip)
 			pcCopy = pc
 		}
-		if c.ip >= codeSize {
-			c.halt()
-			logged = true
-=======
 		op, ok = c.CurrentOpCode()
 		gasCopy := c.gas
 
@@ -276,8 +264,7 @@
 
 		if !ok {
 			c.Halt()
-
->>>>>>> 2f4dbb94
+			logged = true
 			break
 		}
 
@@ -305,17 +292,14 @@
 			break
 		}
 
-<<<<<<< HEAD
+		c.captureSuccessfulExecution(op.String(), gasCopy)
+
 		cost = inst.gas
 		// trace
 		if tracer.Debug {
 			tracer.Tracer.CaptureState(pc, int(op), gasCopy, cost, callContext, c.ret, c.msg.Depth, vmerr)
 			logged = true
 		}
-=======
-		c.captureSuccessfulExecution(op.String(), gasCopy)
->>>>>>> 2f4dbb94
-
 		// execute the instruction
 		inst.inst(c)
 
