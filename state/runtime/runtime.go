--- conflicted
+++ resolved
@@ -77,9 +77,7 @@
 	Callx(*Contract, Host) *ExecutionResult
 	Empty(addr types.Address) bool
 	GetNonce(addr types.Address) uint64
-<<<<<<< HEAD
 	GetTracerConfig() TraceConfig
-=======
 	GetTracer() VMTracer
 	GetRefund() uint64
 }
@@ -105,7 +103,6 @@
 		err error,
 		host tracer.RuntimeHost,
 	)
->>>>>>> 2f4dbb94
 }
 
 // ExecutionResult includes all output after executing given evm
