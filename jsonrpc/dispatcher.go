package jsonrpc

import (
	"bytes"
	"encoding/json"
	"errors"
	"fmt"
	"math"
	"reflect"
	"strings"
	"unicode"

	"github.com/hashicorp/go-hclog"
)

type serviceData struct {
	sv      reflect.Value
	funcMap map[string]*funcData
}

type funcData struct {
	inNum int
	reqt  []reflect.Type
	fv    reflect.Value
	isDyn bool
}

func (f *funcData) numParams() int {
	return f.inNum - 1
}

type endpoints struct {
	Eth    *Eth
	Web3   *Web3
	Net    *Net
	TxPool *TxPool
	Debug  *Debug
}

// Dispatcher handles all json rpc requests by delegating
// the execution flow to the corresponding service
type Dispatcher struct {
	logger                  hclog.Logger
	serviceMap              map[string]*serviceData
	filterManager           *FilterManager
	endpoints               endpoints
	chainID                 uint64
	priceLimit              uint64
	jsonRPCBatchLengthLimit uint64
}

func newDispatcher(
	logger hclog.Logger,
	store JSONRPCStore,
	chainID uint64,
	priceLimit uint64,
	jsonRPCBatchLengthLimit uint64,
	blockRangeLimit uint64,
) *Dispatcher {
	d := &Dispatcher{
		logger:                  logger.Named("dispatcher"),
		chainID:                 chainID,
		priceLimit:              priceLimit,
		jsonRPCBatchLengthLimit: jsonRPCBatchLengthLimit,
	}

	if store != nil {
		d.filterManager = NewFilterManager(logger, store, blockRangeLimit)
		go d.filterManager.Run()
	}

	d.registerEndpoints(store)

	return d
}

func (d *Dispatcher) registerEndpoints(store JSONRPCStore) {
	d.endpoints.Eth = &Eth{d.logger, store, d.chainID, d.filterManager, d.priceLimit}
	d.endpoints.Net = &Net{store, d.chainID}
	d.endpoints.Web3 = &Web3{}
	d.endpoints.TxPool = &TxPool{store}
	d.endpoints.Debug = &Debug{store}

	d.registerService("eth", d.endpoints.Eth)
	d.registerService("net", d.endpoints.Net)
	d.registerService("web3", d.endpoints.Web3)
	d.registerService("txpool", d.endpoints.TxPool)
	d.registerService("debug", d.endpoints.Debug)
}

func (d *Dispatcher) getFnHandler(req Request) (*serviceData, *funcData, Error) {
	callName := strings.SplitN(req.Method, "_", 2)
	if len(callName) != 2 {
		return nil, nil, NewMethodNotFoundError(req.Method)
	}

	serviceName, funcName := callName[0], callName[1]

	service, ok := d.serviceMap[serviceName]
	if !ok {
		return nil, nil, NewMethodNotFoundError(req.Method)
	}

	fd, ok := service.funcMap[funcName]

	if !ok {
		return nil, nil, NewMethodNotFoundError(req.Method)
	}

	return service, fd, nil
}

type wsConn interface {
	WriteMessage(messageType int, data []byte) error
	GetFilterID() string
	SetFilterID(string)
}

// as per https://www.jsonrpc.org/specification, the `id` in JSON-RPC 2.0
// can only be a string or a non-decimal integer
func formatFilterResponse(id interface{}, resp string) (string, Error) {
	switch t := id.(type) {
	case string:
		return fmt.Sprintf(`{"jsonrpc":"2.0","id":"%s","result":"%s"}`, t, resp), nil
	case float64:
		if t == math.Trunc(t) {
			return fmt.Sprintf(`{"jsonrpc":"2.0","id":%d,"result":"%s"}`, int(t), resp), nil
		} else {
			return "", NewInvalidRequestError("Invalid json request")
		}
	case nil:
		return fmt.Sprintf(`{"jsonrpc":"2.0","id":null,"result":"%s"}`, resp), nil
	default:
		return "", NewInvalidRequestError("Invalid json request")
	}
}
func (d *Dispatcher) handleSubscribe(req Request, conn wsConn) (string, Error) {
	var params []interface{}
	if err := json.Unmarshal(req.Params, &params); err != nil {
		return "", NewInvalidRequestError("Invalid json request")
	}

	if len(params) == 0 {
		return "", NewInvalidParamsError("Invalid params")
	}

	subscribeMethod, ok := params[0].(string)
	if !ok {
		return "", NewSubscriptionNotFoundError(subscribeMethod)
	}

	var filterID string
	if subscribeMethod == "newHeads" {
		filterID = d.filterManager.NewBlockFilter(conn)
	} else if subscribeMethod == "logs" {
		logQuery, err := decodeLogQueryFromInterface(params[1])
		if err != nil {
			return "", NewInternalError(err.Error())
		}
		filterID = d.filterManager.NewLogFilter(logQuery, conn)
	} else {
		return "", NewSubscriptionNotFoundError(subscribeMethod)
	}

	return filterID, nil
}

func (d *Dispatcher) handleUnsubscribe(req Request) (bool, Error) {
	var params []interface{}
	if err := json.Unmarshal(req.Params, &params); err != nil {
		return false, NewInvalidRequestError("Invalid json request")
	}

	if len(params) != 1 {
		return false, NewInvalidParamsError("Invalid params")
	}

	filterID, ok := params[0].(string)
	if !ok {
		return false, NewSubscriptionNotFoundError(filterID)
	}

	return d.filterManager.Uninstall(filterID), nil
}

func (d *Dispatcher) RemoveFilterByWs(conn wsConn) {
	d.filterManager.RemoveFilterByWs(conn)
}

func (d *Dispatcher) HandleWs(reqBody []byte, conn wsConn) ([]byte, error) {
	var req Request
	if err := json.Unmarshal(reqBody, &req); err != nil {
		return NewRPCResponse(req.ID, "2.0", nil, NewInvalidRequestError("Invalid json request")).Bytes()
	}

	// if the request method is eth_subscribe we need to create a
	// new filter with ws connection
	if req.Method == "eth_subscribe" {
		filterID, err := d.handleSubscribe(req, conn)
		if err != nil {
			return NewRPCResponse(req.ID, "2.0", nil, err).Bytes()
		}

		resp, err := formatFilterResponse(req.ID, filterID)

		if err != nil {
			return NewRPCResponse(req.ID, "2.0", nil, err).Bytes()
		}

		return []byte(resp), nil
	}

	if req.Method == "eth_unsubscribe" {
		ok, err := d.handleUnsubscribe(req)
		if err != nil {
			return nil, err
		}

		res := "false"
		if ok {
			res = "true"
		}

		resp, err := formatFilterResponse(req.ID, res)
		if err != nil {
			return NewRPCResponse(req.ID, "2.0", nil, err).Bytes()
		}

		return []byte(resp), nil
	}

	// its a normal query that we handle with the dispatcher
	resp, err := d.handleReq(req)
	if err != nil {
		return nil, err
	}

	return NewRPCResponse(req.ID, "2.0", resp, err).Bytes()
}

func (d *Dispatcher) Handle(reqBody []byte) ([]byte, error) {
	x := bytes.TrimLeft(reqBody, " \t\r\n")
	if len(x) == 0 {
		return NewRPCResponse(nil, "2.0", nil, NewInvalidRequestError("Invalid json request")).Bytes()
	}

	if x[0] == '{' {
		var req Request
		if err := json.Unmarshal(reqBody, &req); err != nil {
			return NewRPCResponse(nil, "2.0", nil, NewInvalidRequestError("Invalid json request")).Bytes()
		}

		if req.Method == "" {
			return NewRPCResponse(req.ID, "2.0", nil, NewInvalidRequestError("Invalid json request")).Bytes()
		}

		resp, err := d.handleReq(req)

		return NewRPCResponse(req.ID, "2.0", resp, err).Bytes()
	}

	// handle batch requests
	var requests []Request
	if err := json.Unmarshal(reqBody, &requests); err != nil {
		return NewRPCResponse(nil, "2.0", nil, NewInvalidRequestError("Invalid json request")).Bytes()
	}

<<<<<<< HEAD
	// avoid handling long batch requests
	if len(requests) > int(d.jsonRPCBatchLengthLimit) {
=======
	// if not disabled, avoid handling long batch requests
	if d.jsonRPCBatchLengthLimit != 0 &&
		len(requests) > int(d.jsonRPCBatchLengthLimit) {
>>>>>>> ff0d3d3a
		return NewRPCResponse(nil, "2.0", nil, NewInvalidRequestError("Batch request length too long")).Bytes()
	}

	responses := make([]Response, 0)

	for _, req := range requests {
		var response, err = d.handleReq(req)
		if err != nil {
			errorResponse := NewRPCResponse(req.ID, "2.0", nil, err)
			responses = append(responses, errorResponse)

			continue
		}

		resp := NewRPCResponse(req.ID, "2.0", response, nil)
		responses = append(responses, resp)
	}

	respBytes, err := json.Marshal(responses)
	if err != nil {
		return NewRPCResponse(nil, "2.0", nil, NewInternalError("Internal error")).Bytes()
	}

	return respBytes, nil
}

func (d *Dispatcher) handleReq(req Request) ([]byte, Error) {
	d.logger.Debug("request", "method", req.Method, "id", req.ID)

	service, fd, ferr := d.getFnHandler(req)
	if ferr != nil {
		return nil, ferr
	}

	inArgs := make([]reflect.Value, fd.inNum)
	inArgs[0] = service.sv

	inputs := make([]interface{}, fd.numParams())

	for i := 0; i < fd.inNum-1; i++ {
		val := reflect.New(fd.reqt[i+1])
		inputs[i] = val.Interface()
		inArgs[i+1] = val.Elem()
	}

	if fd.numParams() > 0 {
		if err := json.Unmarshal(req.Params, &inputs); err != nil {
			return nil, NewInvalidParamsError("Invalid Params")
		}
	}

	output := fd.fv.Call(inArgs)
	if err := getError(output[1]); err != nil {
		d.logInternalError(req.Method, err)

		return nil, NewInvalidRequestError(err.Error())
	}

	var (
		data []byte
		err  error
	)

	if res := output[0].Interface(); res != nil {
		data, err = json.Marshal(res)
		if err != nil {
			d.logInternalError(req.Method, err)

			return nil, NewInternalError("Internal error")
		}
	}

	return data, nil
}

func (d *Dispatcher) logInternalError(method string, err error) {
	d.logger.Error("failed to dispatch", "method", method, "err", err)
}

func (d *Dispatcher) registerService(serviceName string, service interface{}) {
	if d.serviceMap == nil {
		d.serviceMap = map[string]*serviceData{}
	}

	if serviceName == "" {
		panic("jsonrpc: serviceName cannot be empty")
	}

	st := reflect.TypeOf(service)
	if st.Kind() == reflect.Struct {
		panic(fmt.Sprintf("jsonrpc: service '%s' must be a pointer to struct", serviceName))
	}

	funcMap := make(map[string]*funcData)

	for i := 0; i < st.NumMethod(); i++ {
		mv := st.Method(i)
		if mv.PkgPath != "" {
			// skip unexported methods
			continue
		}

		name := lowerCaseFirst(mv.Name)
		funcName := serviceName + "_" + name
		fd := &funcData{
			fv: mv.Func,
		}

		var err error

		if fd.inNum, fd.reqt, err = validateFunc(funcName, fd.fv, true); err != nil {
			panic(fmt.Sprintf("jsonrpc: %s", err))
		}
		// check if last item is a pointer
		if fd.numParams() != 0 {
			last := fd.reqt[fd.numParams()]
			if last.Kind() == reflect.Ptr {
				fd.isDyn = true
			}
		}

		funcMap[name] = fd
	}

	d.serviceMap[serviceName] = &serviceData{
		sv:      reflect.ValueOf(service),
		funcMap: funcMap,
	}
}

func validateFunc(funcName string, fv reflect.Value, _ bool) (inNum int, reqt []reflect.Type, err error) {
	if funcName == "" {
		err = fmt.Errorf("funcName cannot be empty")

		return
	}

	ft := fv.Type()
	if ft.Kind() != reflect.Func {
		err = fmt.Errorf("function '%s' must be a function instead of %s", funcName, ft)

		return
	}

	inNum = ft.NumIn()

	if outNum := ft.NumOut(); ft.NumOut() != 2 {
		err = fmt.Errorf("unexpected number of output arguments in the function '%s': %d. Expected 2", funcName, outNum)

		return
	}

	if !isErrorType(ft.Out(1)) {
		err = fmt.Errorf(
			"unexpected type for the second return value of the function '%s': '%s'. Expected '%s'",
			funcName,
			ft.Out(1),
			errt,
		)

		return
	}

	reqt = make([]reflect.Type, inNum)
	for i := 0; i < inNum; i++ {
		reqt[i] = ft.In(i)
	}

	return
}

var errt = reflect.TypeOf((*error)(nil)).Elem()

func isErrorType(t reflect.Type) bool {
	return t.Implements(errt)
}

func getError(v reflect.Value) error {
	if v.IsNil() {
		return nil
	}

	extractedErr, ok := v.Interface().(error)
	if !ok {
		return errors.New("invalid type assertion, unable to extract error")
	}

	return extractedErr
}

func lowerCaseFirst(str string) string {
	for i, v := range str {
		return string(unicode.ToLower(v)) + str[i+1:]
	}

	return ""
}<|MERGE_RESOLUTION|>--- conflicted
+++ resolved
@@ -265,14 +265,9 @@
 		return NewRPCResponse(nil, "2.0", nil, NewInvalidRequestError("Invalid json request")).Bytes()
 	}
 
-<<<<<<< HEAD
-	// avoid handling long batch requests
-	if len(requests) > int(d.jsonRPCBatchLengthLimit) {
-=======
 	// if not disabled, avoid handling long batch requests
 	if d.jsonRPCBatchLengthLimit != 0 &&
 		len(requests) > int(d.jsonRPCBatchLengthLimit) {
->>>>>>> ff0d3d3a
 		return NewRPCResponse(nil, "2.0", nil, NewInvalidRequestError("Batch request length too long")).Bytes()
 	}
 
