package jsonrpc

import (
	"bytes"
	"encoding/json"
	"errors"
	"fmt"
	"math"
	"reflect"
	"strings"
	"unicode"

	"github.com/hashicorp/go-hclog"
)

type serviceData struct {
	sv      reflect.Value
	funcMap map[string]*funcData
}

type funcData struct {
	inNum int
	reqt  []reflect.Type
	fv    reflect.Value
	isDyn bool
}

func (f *funcData) numParams() int {
	return f.inNum - 1
}

type endpoints struct {
	Eth    *Eth
	Web3   *Web3
	Net    *Net
	TxPool *TxPool
	Debug  *Debug
}

// Dispatcher handles all json rpc requests by delegating
// the execution flow to the corresponding service
type Dispatcher struct {
	logger        hclog.Logger
	serviceMap    map[string]*serviceData
	filterManager *FilterManager
	endpoints     endpoints

	params *dispatcherParams
}

type dispatcherParams struct {
	chainID   uint64
	chainName string

	priceLimit              uint64
	jsonRPCBatchLengthLimit uint64
	blockRangeLimit         uint64
}

func newDispatcher(
	logger hclog.Logger,
	store JSONRPCStore,
	params *dispatcherParams,
) *Dispatcher {
	d := &Dispatcher{
		logger: logger.Named("dispatcher"),
		params: params,
	}

	if store != nil {
		d.filterManager = NewFilterManager(logger, store, params.blockRangeLimit)
		go d.filterManager.Run()
	}

	d.registerEndpoints(store)

	return d
}

func (d *Dispatcher) registerEndpoints(store JSONRPCStore) {
	d.endpoints.Eth = &Eth{
		d.logger,
		store,
		d.params.chainID,
		d.filterManager,
		d.params.priceLimit,
	}
	d.endpoints.Net = &Net{
		store,
		d.params.chainID,
	}
	d.endpoints.Web3 = &Web3{
		d.params.chainID,
		d.params.chainName,
	}
<<<<<<< HEAD
	d.endpoints.TxPool = &TxPool{store}
	d.endpoints.Debug = &Debug{store}
=======
	d.endpoints.TxPool = &TxPool{
		store,
	}
	d.endpoints.Debug = &Debug{
		store,
	}
>>>>>>> 2f4dbb94

	d.registerService("eth", d.endpoints.Eth)
	d.registerService("net", d.endpoints.Net)
	d.registerService("web3", d.endpoints.Web3)
	d.registerService("txpool", d.endpoints.TxPool)
	d.registerService("debug", d.endpoints.Debug)
}

func (d *Dispatcher) getFnHandler(req Request) (*serviceData, *funcData, Error) {
	callName := strings.SplitN(req.Method, "_", 2)
	if len(callName) != 2 {
		return nil, nil, NewMethodNotFoundError(req.Method)
	}

	serviceName, funcName := callName[0], callName[1]

	service, ok := d.serviceMap[serviceName]
	if !ok {
		return nil, nil, NewMethodNotFoundError(req.Method)
	}

	fd, ok := service.funcMap[funcName]

	if !ok {
		return nil, nil, NewMethodNotFoundError(req.Method)
	}

	return service, fd, nil
}

type wsConn interface {
	WriteMessage(messageType int, data []byte) error
	GetFilterID() string
	SetFilterID(string)
}

// as per https://www.jsonrpc.org/specification, the `id` in JSON-RPC 2.0
// can only be a string or a non-decimal integer
func formatFilterResponse(id interface{}, resp string) (string, Error) {
	switch t := id.(type) {
	case string:
		return fmt.Sprintf(`{"jsonrpc":"2.0","id":"%s","result":"%s"}`, t, resp), nil
	case float64:
		if t == math.Trunc(t) {
			return fmt.Sprintf(`{"jsonrpc":"2.0","id":%d,"result":"%s"}`, int(t), resp), nil
		} else {
			return "", NewInvalidRequestError("Invalid json request")
		}
	case nil:
		return fmt.Sprintf(`{"jsonrpc":"2.0","id":null,"result":"%s"}`, resp), nil
	default:
		return "", NewInvalidRequestError("Invalid json request")
	}
}
func (d *Dispatcher) handleSubscribe(req Request, conn wsConn) (string, Error) {
	var params []interface{}
	if err := json.Unmarshal(req.Params, &params); err != nil {
		return "", NewInvalidRequestError("Invalid json request")
	}

	if len(params) == 0 {
		return "", NewInvalidParamsError("Invalid params")
	}

	subscribeMethod, ok := params[0].(string)
	if !ok {
		return "", NewSubscriptionNotFoundError(subscribeMethod)
	}

	var filterID string
	if subscribeMethod == "newHeads" {
		filterID = d.filterManager.NewBlockFilter(conn)
	} else if subscribeMethod == "logs" {
		logQuery, err := decodeLogQueryFromInterface(params[1])
		if err != nil {
			return "", NewInternalError(err.Error())
		}
		filterID = d.filterManager.NewLogFilter(logQuery, conn)
	} else {
		return "", NewSubscriptionNotFoundError(subscribeMethod)
	}

	return filterID, nil
}

func (d *Dispatcher) handleUnsubscribe(req Request) (bool, Error) {
	var params []interface{}
	if err := json.Unmarshal(req.Params, &params); err != nil {
		return false, NewInvalidRequestError("Invalid json request")
	}

	if len(params) != 1 {
		return false, NewInvalidParamsError("Invalid params")
	}

	filterID, ok := params[0].(string)
	if !ok {
		return false, NewSubscriptionNotFoundError(filterID)
	}

	return d.filterManager.Uninstall(filterID), nil
}

func (d *Dispatcher) RemoveFilterByWs(conn wsConn) {
	d.filterManager.RemoveFilterByWs(conn)
}

func (d *Dispatcher) HandleWs(reqBody []byte, conn wsConn) ([]byte, error) {
	var req Request
	if err := json.Unmarshal(reqBody, &req); err != nil {
		return NewRPCResponse(req.ID, "2.0", nil, NewInvalidRequestError("Invalid json request")).Bytes()
	}

	// if the request method is eth_subscribe we need to create a
	// new filter with ws connection
	if req.Method == "eth_subscribe" {
		filterID, err := d.handleSubscribe(req, conn)
		if err != nil {
			return NewRPCResponse(req.ID, "2.0", nil, err).Bytes()
		}

		resp, err := formatFilterResponse(req.ID, filterID)

		if err != nil {
			return NewRPCResponse(req.ID, "2.0", nil, err).Bytes()
		}

		return []byte(resp), nil
	}

	if req.Method == "eth_unsubscribe" {
		ok, err := d.handleUnsubscribe(req)
		if err != nil {
			return nil, err
		}

		res := "false"
		if ok {
			res = "true"
		}

		resp, err := formatFilterResponse(req.ID, res)
		if err != nil {
			return NewRPCResponse(req.ID, "2.0", nil, err).Bytes()
		}

		return []byte(resp), nil
	}

	// its a normal query that we handle with the dispatcher
	resp, err := d.handleReq(req)
	if err != nil {
		return nil, err
	}

	return NewRPCResponse(req.ID, "2.0", resp, err).Bytes()
}

func (d *Dispatcher) Handle(reqBody []byte) ([]byte, error) {
	x := bytes.TrimLeft(reqBody, " \t\r\n")
	if len(x) == 0 {
		return NewRPCResponse(nil, "2.0", nil, NewInvalidRequestError("Invalid json request")).Bytes()
	}

	if x[0] == '{' {
		var req Request
		if err := json.Unmarshal(reqBody, &req); err != nil {
			return NewRPCResponse(nil, "2.0", nil, NewInvalidRequestError("Invalid json request")).Bytes()
		}

		if req.Method == "" {
			return NewRPCResponse(req.ID, "2.0", nil, NewInvalidRequestError("Invalid json request")).Bytes()
		}

		resp, err := d.handleReq(req)

		return NewRPCResponse(req.ID, "2.0", resp, err).Bytes()
	}

	// handle batch requests
	var requests []Request
	if err := json.Unmarshal(reqBody, &requests); err != nil {
		return NewRPCResponse(
			nil,
			"2.0",
			nil,
			NewInvalidRequestError("Invalid json request"),
		).Bytes()
	}

	// if not disabled, avoid handling long batch requests
	if d.params.jsonRPCBatchLengthLimit != 0 && len(requests) > int(d.params.jsonRPCBatchLengthLimit) {
		return NewRPCResponse(
			nil,
			"2.0",
			nil,
			NewInvalidRequestError("Batch request length too long"),
		).Bytes()
	}

	responses := make([]Response, 0)

	for _, req := range requests {
		var response, err = d.handleReq(req)
		if err != nil {
			errorResponse := NewRPCResponse(req.ID, "2.0", nil, err)
			responses = append(responses, errorResponse)

			continue
		}

		resp := NewRPCResponse(req.ID, "2.0", response, nil)
		responses = append(responses, resp)
	}

	respBytes, err := json.Marshal(responses)
	if err != nil {
		return NewRPCResponse(nil, "2.0", nil, NewInternalError("Internal error")).Bytes()
	}

	return respBytes, nil
}

func (d *Dispatcher) handleReq(req Request) ([]byte, Error) {
	d.logger.Debug("request", "method", req.Method, "id", req.ID)

	service, fd, ferr := d.getFnHandler(req)
	if ferr != nil {
		return nil, ferr
	}

	inArgs := make([]reflect.Value, fd.inNum)
	inArgs[0] = service.sv

	inputs := make([]interface{}, fd.numParams())

	for i := 0; i < fd.inNum-1; i++ {
		val := reflect.New(fd.reqt[i+1])
		inputs[i] = val.Interface()
		inArgs[i+1] = val.Elem()
	}

	if fd.numParams() > 0 {
		if err := json.Unmarshal(req.Params, &inputs); err != nil {
			return nil, NewInvalidParamsError("Invalid Params")
		}
	}

	output := fd.fv.Call(inArgs)
	if err := getError(output[1]); err != nil {
		d.logInternalError(req.Method, err)

		return nil, NewInvalidRequestError(err.Error())
	}

	var (
		data []byte
		err  error
	)

	if res := output[0].Interface(); res != nil {
		data, err = json.Marshal(res)
		if err != nil {
			d.logInternalError(req.Method, err)

			return nil, NewInternalError("Internal error")
		}
	}

	return data, nil
}

func (d *Dispatcher) logInternalError(method string, err error) {
	d.logger.Error("failed to dispatch", "method", method, "err", err)
}

func (d *Dispatcher) registerService(serviceName string, service interface{}) {
	if d.serviceMap == nil {
		d.serviceMap = map[string]*serviceData{}
	}

	if serviceName == "" {
		panic("jsonrpc: serviceName cannot be empty")
	}

	st := reflect.TypeOf(service)
	if st.Kind() == reflect.Struct {
		panic(fmt.Sprintf("jsonrpc: service '%s' must be a pointer to struct", serviceName))
	}

	funcMap := make(map[string]*funcData)

	for i := 0; i < st.NumMethod(); i++ {
		mv := st.Method(i)
		if mv.PkgPath != "" {
			// skip unexported methods
			continue
		}

		name := lowerCaseFirst(mv.Name)
		funcName := serviceName + "_" + name
		fd := &funcData{
			fv: mv.Func,
		}

		var err error

		if fd.inNum, fd.reqt, err = validateFunc(funcName, fd.fv, true); err != nil {
			panic(fmt.Sprintf("jsonrpc: %s", err))
		}
		// check if last item is a pointer
		if fd.numParams() != 0 {
			last := fd.reqt[fd.numParams()]
			if last.Kind() == reflect.Ptr {
				fd.isDyn = true
			}
		}

		funcMap[name] = fd
	}

	d.serviceMap[serviceName] = &serviceData{
		sv:      reflect.ValueOf(service),
		funcMap: funcMap,
	}
}

func validateFunc(funcName string, fv reflect.Value, _ bool) (inNum int, reqt []reflect.Type, err error) {
	if funcName == "" {
		err = fmt.Errorf("funcName cannot be empty")

		return
	}

	ft := fv.Type()
	if ft.Kind() != reflect.Func {
		err = fmt.Errorf("function '%s' must be a function instead of %s", funcName, ft)

		return
	}

	inNum = ft.NumIn()

	if outNum := ft.NumOut(); ft.NumOut() != 2 {
		err = fmt.Errorf("unexpected number of output arguments in the function '%s': %d. Expected 2", funcName, outNum)

		return
	}

	if !isErrorType(ft.Out(1)) {
		err = fmt.Errorf(
			"unexpected type for the second return value of the function '%s': '%s'. Expected '%s'",
			funcName,
			ft.Out(1),
			errt,
		)

		return
	}

	reqt = make([]reflect.Type, inNum)
	for i := 0; i < inNum; i++ {
		reqt[i] = ft.In(i)
	}

	return
}

var errt = reflect.TypeOf((*error)(nil)).Elem()

func isErrorType(t reflect.Type) bool {
	return t.Implements(errt)
}

func getError(v reflect.Value) error {
	if v.IsNil() {
		return nil
	}

	extractedErr, ok := v.Interface().(error)
	if !ok {
		return errors.New("invalid type assertion, unable to extract error")
	}

	return extractedErr
}

func lowerCaseFirst(str string) string {
	for i, v := range str {
		return string(unicode.ToLower(v)) + str[i+1:]
	}

	return ""
}<|MERGE_RESOLUTION|>--- conflicted
+++ resolved
@@ -93,17 +93,12 @@
 		d.params.chainID,
 		d.params.chainName,
 	}
-<<<<<<< HEAD
-	d.endpoints.TxPool = &TxPool{store}
-	d.endpoints.Debug = &Debug{store}
-=======
 	d.endpoints.TxPool = &TxPool{
 		store,
 	}
 	d.endpoints.Debug = &Debug{
 		store,
 	}
->>>>>>> 2f4dbb94
 
 	d.registerService("eth", d.endpoints.Eth)
 	d.registerService("net", d.endpoints.Net)
