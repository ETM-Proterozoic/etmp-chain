package jsonrpc

import (
	"container/heap"
	"encoding/json"
	"errors"
	"fmt"
	"sync"
	"time"

	"github.com/0xPolygon/polygon-edge/blockchain"
	"github.com/0xPolygon/polygon-edge/types"
	"github.com/google/uuid"
	"github.com/gorilla/websocket"
	"github.com/hashicorp/go-hclog"
)

var (
	ErrFilterNotFound                   = errors.New("filter not found")
	ErrWSFilterDoesNotSupportGetChanges = errors.New("web socket Filter doesn't support to return a batch of the changes")
	ErrCastingFilterToLogFilter         = errors.New("casting filter object to logFilter error")
	ErrBlockNotFound                    = errors.New("block not found")
	ErrIncorrectBlockRange              = errors.New("incorrect range")
	ErrBlockRangeTooHigh                = errors.New("block range too high")
	ErrPendingBlockNumber               = errors.New("pending block number is not supported")
	ErrNoWSConnection                   = errors.New("no websocket connection")
)

// defaultTimeout is the timeout to remove the filters that don't have a web socket stream
var defaultTimeout = 1 * time.Minute

const (
	// The index in heap which is indicating the element is not in the heap
	NoIndexInHeap = -1
)

// filter is an interface that BlockFilter and LogFilter implement
type filter interface {
	// hasWSConn returns the flag indicating the filter has web socket stream
	hasWSConn() bool

	// getFilterBase returns filterBase that has common fields
	getFilterBase() *filterBase

	// getUpdates returns stored data in a JSON serializable form
	getUpdates() (interface{}, error)

	// sendUpdates write stored data to web socket stream
	sendUpdates() error
}

// filterBase is a struct for common fields between BlockFilter and LogFilter
type filterBase struct {
	// UUID, a key of filter for client
	id string

	// index in the timeouts heap, -1 for non-existing index
	heapIndex int

	// timestamp to be expired
	expiresAt time.Time

	// websocket connection
	ws wsConn
}

// newFilterBase initializes filterBase with unique ID
func newFilterBase(ws wsConn) filterBase {
	return filterBase{
		id:        uuid.New().String(),
		ws:        ws,
		heapIndex: NoIndexInHeap,
	}
}

// getFilterBase returns its own reference so that child struct can return base
func (f *filterBase) getFilterBase() *filterBase {
	return f
}

// hasWSConn returns the flag indicating this filter has websocket connection
func (f *filterBase) hasWSConn() bool {
	return f.ws != nil
}

const ethSubscriptionTemplate = `{
	"jsonrpc": "2.0",
	"method": "eth_subscription",
	"params": {
		"subscription":"%s",
		"result": %s
	}
}`

// writeMessageToWs sends given message to websocket stream
func (f *filterBase) writeMessageToWs(msg string) error {
	if !f.hasWSConn() {
		return ErrNoWSConnection
	}

	return f.ws.WriteMessage(
		websocket.TextMessage,
		[]byte(fmt.Sprintf(ethSubscriptionTemplate, f.id, msg)),
	)
}

// blockFilter is a filter to store the updates of block
type blockFilter struct {
	filterBase
	sync.Mutex

	block *headElem
}

// takeBlockUpdates advances blocks from head to latest and returns header array
func (f *blockFilter) takeBlockUpdates() []*types.Header {
	updates, newHead := f.block.getUpdates()
	f.setHeadElem(newHead)

	return updates
}

// setHeadElem sets the block filter head
func (f *blockFilter) setHeadElem(head *headElem) {
	f.Lock()
	defer f.Unlock()

	f.block = head
}

// getUpdates returns updates of blocks in string
func (f *blockFilter) getUpdates() (interface{}, error) {
	headers := f.takeBlockUpdates()

	updates := make([]string, len(headers))
	for index, header := range headers {
		updates[index] = header.Hash.String()
	}

	return updates, nil
}

// sendUpdates writes the updates of blocks to web socket stream
func (f *blockFilter) sendUpdates() error {
	updates := f.takeBlockUpdates()

	for _, header := range updates {
		raw, err := json.Marshal(header)
		if err != nil {
			return err
		}

		if err := f.writeMessageToWs(string(raw)); err != nil {
			return err
		}
	}

	return nil
}

// logFilter is a filter to store logs that meet the conditions in query
type logFilter struct {
	filterBase
	sync.Mutex

	query *LogQuery
	logs  []*Log
}

// appendLog appends new log to logs
func (f *logFilter) appendLog(log *Log) {
	f.Lock()
	defer f.Unlock()

	f.logs = append(f.logs, log)
}

// takeLogUpdates returns all saved logs in filter and set new log slice
func (f *logFilter) takeLogUpdates() []*Log {
	f.Lock()
	defer f.Unlock()

	logs := f.logs
	f.logs = []*Log{} // create brand-new slice so that prevent new logs from being added to current logs

	return logs
}

// getUpdates returns stored logs in string
func (f *logFilter) getUpdates() (interface{}, error) {
	logs := f.takeLogUpdates()

	return logs, nil
}

// sendUpdates writes stored logs to web socket stream
func (f *logFilter) sendUpdates() error {
	logs := f.takeLogUpdates()

	for _, log := range logs {
		res, err := json.Marshal(log)
		if err != nil {
			return err
		}

		if err := f.writeMessageToWs(string(res)); err != nil {
			return err
		}
	}

	return nil
}

// filterManagerStore provides methods required by FilterManager
type filterManagerStore interface {
	// Header returns the current header of the chain (genesis if empty)
	Header() *types.Header

	// SubscribeEvents subscribes for chain head events
	SubscribeEvents() blockchain.Subscription

	// GetReceiptsByHash returns the receipts for a block hash
	GetReceiptsByHash(hash types.Hash) ([]*types.Receipt, error)

	// GetBlockByHash returns the block using the block hash
	GetBlockByHash(hash types.Hash, full bool) (*types.Block, bool)

	// GetBlockByNumber returns a block using the provided number
	GetBlockByNumber(num uint64, full bool) (*types.Block, bool)
}

// FilterManager manages all running filters
type FilterManager struct {
	sync.RWMutex

	logger hclog.Logger

	timeout time.Duration

	store           filterManagerStore
	subscription    blockchain.Subscription
	blockStream     *blockStream
	blockRangeLimit uint64

	filters  map[string]filter
	timeouts timeHeapImpl

	updateCh chan struct{}
	closeCh  chan struct{}
}

func NewFilterManager(logger hclog.Logger, store filterManagerStore, blockRangeLimit uint64) *FilterManager {
	m := &FilterManager{
		logger:          logger.Named("filter"),
		timeout:         defaultTimeout,
		store:           store,
		blockStream:     &blockStream{},
		blockRangeLimit: blockRangeLimit,
		filters:         make(map[string]filter),
		timeouts:        timeHeapImpl{},
		updateCh:        make(chan struct{}),
		closeCh:         make(chan struct{}),
	}

	// start blockstream with the current header
	header := store.Header()
	m.blockStream.push(header)

	// start the head watcher
	m.subscription = store.SubscribeEvents()

	return m
}

// Run starts worker process to handle events
func (f *FilterManager) Run() {
	// watch for new events in the blockchain
	watchCh := make(chan *blockchain.Event)

	go func() {
		for {
			evnt := f.subscription.GetEvent()
			if evnt == nil {
				return
			}
			watchCh <- evnt
		}
	}()

	var timeoutCh <-chan time.Time

	for {
		// check for the next filter to be removed
		filterBase := f.nextTimeoutFilter()

		// set timer to remove filter
		if filterBase != nil {
			timeoutCh = time.After(time.Until(filterBase.expiresAt))
		}

		select {
		case evnt := <-watchCh:
			// new blockchain event
			if err := f.dispatchEvent(evnt); err != nil {
				f.logger.Error("failed to dispatch event", "err", err)
			}

		case <-timeoutCh:
			// timeout for filter
			// if filter still exists
			if !f.Uninstall(filterBase.id) {
				f.logger.Warn("failed to uninstall filter", "id", filterBase.id)
			}

		case <-f.updateCh:
			// filters change, reset the loop to start the timeout timer

		case <-f.closeCh:
			// stop the filter manager
			return
		}
	}
}

// Close closed closeCh so that terminate worker
func (f *FilterManager) Close() {
	close(f.closeCh)
}

// NewBlockFilter adds new BlockFilter
func (f *FilterManager) NewBlockFilter(ws wsConn) string {
	filter := &blockFilter{
		filterBase: newFilterBase(ws),
		block:      f.blockStream.Head(),
	}

	if filter.hasWSConn() {
		ws.SetFilterID(filter.id)
	}

	return f.addFilter(filter)
}

// NewLogFilter adds new LogFilter
func (f *FilterManager) NewLogFilter(logQuery *LogQuery, ws wsConn) string {
	filter := &logFilter{
		filterBase: newFilterBase(ws),
		query:      logQuery,
	}

	if filter.hasWSConn() {
		ws.SetFilterID(filter.id)
	}

	return f.addFilter(filter)
}

// Exists checks the filter with given ID exists
func (f *FilterManager) Exists(id string) bool {
	f.RLock()
	defer f.RUnlock()

	_, ok := f.filters[id]

	return ok
}

func (f *FilterManager) getLogsFromBlock(query *LogQuery, block *types.Block) ([]*Log, error) {
	receipts, err := f.store.GetReceiptsByHash(block.Header.Hash)
	if err != nil {
		return nil, err
	}

	logs := make([]*Log, 0)

	for idx, receipt := range receipts {
		for logIdx, log := range receipt.Logs {
			if query.Match(log) {
				logs = append(logs, &Log{
					Address:     log.Address,
					Topics:      log.Topics,
					Data:        log.Data,
					BlockNumber: argUint64(block.Header.Number),
					BlockHash:   block.Header.Hash,
					TxHash:      block.Transactions[idx].Hash,
					TxIndex:     argUint64(idx),
					LogIndex:    argUint64(logIdx),
				})
			}
		}
	}

	return logs, nil
}

func (f *FilterManager) getLogsFromBlocks(query *LogQuery) ([]*Log, error) {
	latestBlockNumber := f.store.Header().Number

	resolveNum := func(num BlockNumber) (uint64, error) {
		switch num {
		case PendingBlockNumber:
			return 0, ErrPendingBlockNumber
		case EarliestBlockNumber:
			num = 0
		case LatestBlockNumber:
			return latestBlockNumber, nil
		}

		return uint64(num), nil
	}

	from, err := resolveNum(query.fromBlock)
	if err != nil {
		return nil, err
	}

	to, err := resolveNum(query.toBlock)
	if err != nil {
		return nil, err
	}

	if to < from {
		return nil, ErrIncorrectBlockRange
	}

	// If from equals genesis block
	// skip it
	if from == 0 {
		from = 1
	}

<<<<<<< HEAD
	// avoid handling large block ranges
	if to-from > f.blockRangeLimit {
=======
	// if not disabled, avoid handling large block ranges
	if f.blockRangeLimit != 0 && to-from > f.blockRangeLimit {
>>>>>>> ff0d3d3a
		return nil, ErrBlockRangeTooHigh
	}

	logs := make([]*Log, 0)

	for i := from; i <= to; i++ {
		block, ok := f.store.GetBlockByNumber(i, true)
		if !ok {
			break
		}

		if len(block.Transactions) == 0 {
			// do not check logs if no txs
			continue
		}

		blockLogs, err := f.getLogsFromBlock(query, block)
		if err != nil {
			return nil, err
		}

		logs = append(logs, blockLogs...)
	}

	return logs, nil
}

// GetLogsForQuery return array of logs for given query
func (f *FilterManager) GetLogsForQuery(query *LogQuery) ([]*Log, error) {
	if query.BlockHash != nil {
		// BlockHash is set -> fetch logs from this block only
		block, ok := f.store.GetBlockByHash(*query.BlockHash, true)
		if !ok {
			return nil, ErrBlockNotFound
		}

		if len(block.Transactions) == 0 {
			// no txs in block, return empty response
			return []*Log{}, nil
		}

		return f.getLogsFromBlock(query, block)
	}

	// gets logs from a range of blocks
	return f.getLogsFromBlocks(query)
}

// getFilterByID fetches the filter by the ID
func (f *FilterManager) getFilterByID(filterID string) filter {
	f.RLock()
	defer f.RUnlock()

	return f.filters[filterID]
}
<<<<<<< HEAD

//GetLogFilterFromID return log filter for given filterID
func (f *FilterManager) GetLogFilterFromID(filterID string) (*logFilter, error) {
	filterRaw := f.getFilterByID(filterID)

=======

// GetLogFilterFromID return log filter for given filterID
func (f *FilterManager) GetLogFilterFromID(filterID string) (*logFilter, error) {
	filterRaw := f.getFilterByID(filterID)

>>>>>>> ff0d3d3a
	if filterRaw == nil {
		return nil, ErrFilterNotFound
	}

	logFilter, ok := filterRaw.(*logFilter)
	if !ok {
		return nil, ErrCastingFilterToLogFilter
	}

	return logFilter, nil
}

// GetFilterChanges returns the updates of the filter with given ID in string, and refreshes the timeout on the filter
func (f *FilterManager) GetFilterChanges(id string) (interface{}, error) {
	filter, res, err := f.getFilterAndChanges(id)

	if err == nil && !filter.hasWSConn() {
		// Refresh the timeout on this filter
		f.Lock()
		f.refreshFilterTimeout(filter.getFilterBase())
		f.Unlock()
	}

	return res, err
}

// getFilterAndChanges returns the updates of the filter with given ID in string (read lock only)
func (f *FilterManager) getFilterAndChanges(id string) (filter, interface{}, error) {
	f.RLock()
	defer f.RUnlock()

	filter, ok := f.filters[id]

	if !ok {
		return nil, nil, ErrFilterNotFound
	}

	// we cannot get updates from a ws filter with getFilterChanges
	if filter.hasWSConn() {
		return nil, nil, ErrWSFilterDoesNotSupportGetChanges
	}

	res, err := filter.getUpdates()
	if err != nil {
		return nil, nil, err
	}

	return filter, res, nil
}

// Uninstall removes the filter with given ID from list
func (f *FilterManager) Uninstall(id string) bool {
	f.Lock()
	defer f.Unlock()

	return f.removeFilterByID(id)
}

// removeFilterByID removes the filter with given ID [NOT Thread Safe]
func (f *FilterManager) removeFilterByID(id string) bool {
	// Make sure filter exists
	filter, ok := f.filters[id]
	if !ok {
		return false
	}

	delete(f.filters, id)

	if removed := f.timeouts.removeFilter(filter.getFilterBase()); removed {
		f.emitSignalToUpdateCh()
	}

	return true
}

// RemoveFilterByWs removes the filter with given WS [Thread safe]
func (f *FilterManager) RemoveFilterByWs(ws wsConn) {
	f.Lock()
	defer f.Unlock()

	f.removeFilterByID(ws.GetFilterID())
}

// refreshFilterTimeout updates the timeout for a filter to the current time
func (f *FilterManager) refreshFilterTimeout(filter *filterBase) {
	f.timeouts.removeFilter(filter)
	f.addFilterTimeout(filter)
}

// addFilterTimeout set timeout and add to heap
func (f *FilterManager) addFilterTimeout(filter *filterBase) {
	filter.expiresAt = time.Now().Add(f.timeout)
	f.timeouts.addFilter(filter)
	f.emitSignalToUpdateCh()
}

// addFilter is an internal method to add given filter to list and heap
func (f *FilterManager) addFilter(filter filter) string {
	f.Lock()
	defer f.Unlock()

	base := filter.getFilterBase()

	f.filters[base.id] = filter

	// Set timeout and add to heap if filter doesn't have web socket connection
	if !filter.hasWSConn() {
		f.addFilterTimeout(base)
	}

	return base.id
}

func (f *FilterManager) emitSignalToUpdateCh() {
	select {
	// notify worker of new filter with timeout
	case f.updateCh <- struct{}{}:
	default:
	}
}

// nextTimeoutFilter returns the filter that will be expired next
// nextTimeoutFilter returns the only filter with timeout
func (f *FilterManager) nextTimeoutFilter() *filterBase {
	f.RLock()
	defer f.RUnlock()

	if len(f.timeouts) == 0 {
		return nil
	}

	// peek the first item
	base := f.timeouts[0]

	return base
}

// dispatchEvent is an event handler for new block event
func (f *FilterManager) dispatchEvent(evnt *blockchain.Event) error {
	// store new event in each filters
	f.processEvent(evnt)

	// send data to web socket stream
	if err := f.flushWsFilters(); err != nil {
		return err
	}

	return nil
}

// processEvent makes each filter append the new data that interests them
func (f *FilterManager) processEvent(evnt *blockchain.Event) {
	f.RLock()
	defer f.RUnlock()

	for _, header := range evnt.NewChain {
		// first include all the new headers in the blockstream for BlockFilter
		f.blockStream.push(header)

		// process new chain to include new logs for LogFilter
		if processErr := f.appendLogsToFilters(header); processErr != nil {
			f.logger.Error(fmt.Sprintf("Unable to process block, %v", processErr))
		}
	}
}

// appendLogsToFilters makes each LogFilters append logs in the header
func (f *FilterManager) appendLogsToFilters(header *types.Header) error {
	receipts, err := f.store.GetReceiptsByHash(header.Hash)
	if err != nil {
		return err
	}

	// Get logFilters from filters
	logFilters := f.getLogFilters()
	if len(logFilters) == 0 {
		return nil
	}

	block, ok := f.store.GetBlockByHash(header.Hash, true)
	if !ok {
		f.logger.Error("could not find block in store", "hash", header.Hash.String())

		return nil
	}

	for indx, receipt := range receipts {
		if receipt.TxHash == types.ZeroHash {
			// Extract tx Hash
			receipt.TxHash = block.Transactions[indx].Hash
		}
		// check the logs with the filters
		for _, log := range receipt.Logs {
			for _, f := range logFilters {
				if f.query.Match(log) {
					f.appendLog(&Log{
						Address:     log.Address,
						Topics:      log.Topics,
						Data:        argBytes(log.Data),
						BlockNumber: argUint64(header.Number),
						BlockHash:   header.Hash,
						TxHash:      receipt.TxHash,
						TxIndex:     argUint64(indx),
						Removed:     false,
					})
				}
			}
		}
	}

	return nil
}

// flushWsFilters make each filters with web socket connection write the updates to web socket stream
// flushWsFilters also removes the filters if flushWsFilters notices the connection is closed
func (f *FilterManager) flushWsFilters() error {
	closedFilterIDs := make([]string, 0)

	f.RLock()

	for id, filter := range f.filters {
		if !filter.hasWSConn() {
			continue
		}

		if flushErr := filter.sendUpdates(); flushErr != nil {
			// mark as closed if the connection is closed
			if errors.Is(flushErr, websocket.ErrCloseSent) {
				closedFilterIDs = append(closedFilterIDs, id)

				f.logger.Warn(fmt.Sprintf("Subscription %s has been closed", id))

				continue
			}

			f.logger.Error(fmt.Sprintf("Unable to process flush, %v", flushErr))
		}
	}

	f.RUnlock()

	// remove filters with closed web socket connections from FilterManager
	if len(closedFilterIDs) > 0 {
		f.Lock()
		for _, id := range closedFilterIDs {
			f.removeFilterByID(id)
		}
		f.Unlock()

		f.logger.Info(fmt.Sprintf("Removed %d filters due to closed connections", len(closedFilterIDs)))
	}

	return nil
}

// getLogFilters returns logFilters
func (f *FilterManager) getLogFilters() []*logFilter {
	f.RLock()
	defer f.RUnlock()

	logFilters := make([]*logFilter, 0)

	for _, f := range f.filters {
		if logFilter, ok := f.(*logFilter); ok {
			logFilters = append(logFilters, logFilter)
		}
	}

	return logFilters
}

type timeHeapImpl []*filterBase

func (t *timeHeapImpl) addFilter(filter *filterBase) {
	heap.Push(t, filter)
}

func (t *timeHeapImpl) removeFilter(filter *filterBase) bool {
	if filter.heapIndex == NoIndexInHeap {
		return false
	}

	heap.Remove(t, filter.heapIndex)

	return true
}

func (t timeHeapImpl) Len() int { return len(t) }

func (t timeHeapImpl) Less(i, j int) bool {
	return t[i].expiresAt.Before(t[j].expiresAt)
}

func (t timeHeapImpl) Swap(i, j int) {
	t[i], t[j] = t[j], t[i]
	t[i].heapIndex = i
	t[j].heapIndex = j
}

func (t *timeHeapImpl) Push(x interface{}) {
	n := len(*t)
	item := x.(*filterBase) //nolint: forcetypeassert
	item.heapIndex = n
	*t = append(*t, item)
}

func (t *timeHeapImpl) Pop() interface{} {
	old := *t
	n := len(old)
	item := old[n-1]
	old[n-1] = nil
	item.heapIndex = -1
	*t = old[0 : n-1]

	return item
}

// blockStream is used to keep the stream of new block hashes and allow subscriptions
// of the stream at any point
type blockStream struct {
	lock sync.Mutex
	head *headElem
}

func (b *blockStream) Head() *headElem {
	b.lock.Lock()
	defer b.lock.Unlock()

	return b.head
}

func (b *blockStream) push(header *types.Header) {
	b.lock.Lock()
	defer b.lock.Unlock()

	newHead := &headElem{
		header: header.Copy(),
	}

	if b.head != nil {
		b.head.next = newHead
	}

	b.head = newHead
}

type headElem struct {
	header *types.Header
	next   *headElem
}

func (h *headElem) getUpdates() ([]*types.Header, *headElem) {
	res := make([]*types.Header, 0)

	cur := h

	for cur.next != nil {
		cur = cur.next
		res = append(res, cur.header)
	}

	return res, cur
}<|MERGE_RESOLUTION|>--- conflicted
+++ resolved
@@ -429,13 +429,8 @@
 		from = 1
 	}
 
-<<<<<<< HEAD
-	// avoid handling large block ranges
-	if to-from > f.blockRangeLimit {
-=======
 	// if not disabled, avoid handling large block ranges
 	if f.blockRangeLimit != 0 && to-from > f.blockRangeLimit {
->>>>>>> ff0d3d3a
 		return nil, ErrBlockRangeTooHigh
 	}
 
@@ -491,19 +486,19 @@
 
 	return f.filters[filterID]
 }
-<<<<<<< HEAD
-
-//GetLogFilterFromID return log filter for given filterID
-func (f *FilterManager) GetLogFilterFromID(filterID string) (*logFilter, error) {
-	filterRaw := f.getFilterByID(filterID)
-
-=======
+
+// getFilterByID fetches the filter by the ID
+func (f *FilterManager) getFilterByID(filterID string) filter {
+	f.RLock()
+	defer f.RUnlock()
+
+	return f.filters[filterID]
+}
 
 // GetLogFilterFromID return log filter for given filterID
 func (f *FilterManager) GetLogFilterFromID(filterID string) (*logFilter, error) {
 	filterRaw := f.getFilterByID(filterID)
 
->>>>>>> ff0d3d3a
 	if filterRaw == nil {
 		return nil, ErrFilterNotFound
 	}
