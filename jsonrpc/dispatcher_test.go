--- conflicted
+++ resolved
@@ -330,8 +330,6 @@
 			&ObjectError{Code: -32600, Message: "Batch request length too long"},
 			nil,
 		},
-<<<<<<< HEAD
-=======
 		{
 			"no-limits",
 			"test when limits are not set",
@@ -366,7 +364,6 @@
 				{Error: nil},
 			},
 		},
->>>>>>> ff0d3d3a
 	}
 
 	for _, c := range cases {
@@ -391,14 +388,11 @@
 				for index, resp := range batchResp {
 					assert.Equal(t, resp.Error, c.batchResponse[index].Error)
 				}
-<<<<<<< HEAD
-=======
 			} else if c.name == "no-limits" {
 				assert.Len(t, batchResp, 12)
 				for index, resp := range batchResp {
 					assert.Equal(t, resp.Error, c.batchResponse[index].Error)
 				}
->>>>>>> ff0d3d3a
 			}
 		}
 	}
