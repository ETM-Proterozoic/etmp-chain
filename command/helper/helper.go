package helper

import (
	"encoding/json"
	"errors"
	"flag"
	"fmt"
	"io/ioutil"
	"os"
	"os/signal"
	"path/filepath"
	"strings"
	"syscall"
	"time"

	"github.com/0xPolygon/minimal/chain"
	helperFlags "github.com/0xPolygon/minimal/helper/flags"
	"github.com/0xPolygon/minimal/minimal"
	"github.com/0xPolygon/minimal/types"
	"github.com/mitchellh/cli"
	"github.com/ryanuber/columnize"
	"google.golang.org/grpc"
)

const (
	GenesisFileName        = "./genesis.json"
	DefaultChainName       = "example"
	DefaultChainID         = 100
	DefaultPremineBalance  = "0x3635C9ADC5DEA00000" // 1000 ETH
	DefaultPrestakeBalance = "0x8AC7230489E80000"   // 10 ETH
	DefaultConsensus       = "pow"
	DefaultGasLimit       = 5000
)

// FlagDescriptor contains the description elements for a command flag
type FlagDescriptor struct {
	Description       string   // Flag description
	Arguments         []string // Arguments list
	ArgumentsOptional bool     // Flag indicating if flag arguments are optional
	FlagOptional      bool
}

// GetDescription gets the flag description
func (fd *FlagDescriptor) GetDescription() string {
	return fd.Description
}

// GetArgumentsList gets the list of arguments for the flag
func (fd *FlagDescriptor) GetArgumentsList() []string {
	return fd.Arguments
}

// AreArgumentsOptional checks if the flag arguments are optional
func (fd *FlagDescriptor) AreArgumentsOptional() bool {
	return fd.ArgumentsOptional
}

// IsFlagOptional checks if the flag itself is optional
func (fd *FlagDescriptor) IsFlagOptional() bool {
	return fd.FlagOptional
}

// GenerateHelp is a utility function called by every command's Help() method
func GenerateHelp(synopsys string, usage string, flagMap map[string]FlagDescriptor) string {
	helpOutput := ""

	flagCounter := 0
	for flagEl, descriptor := range flagMap {
		helpOutput += GenerateFlagDesc(flagEl, descriptor) + "\n"
		flagCounter++

		if flagCounter < len(flagMap) {
			helpOutput += "\n"
		}
	}

	if len(flagMap) > 0 {
		return fmt.Sprintf("Description:\n\n%s\n\nUsage:\n\n\t%s\n\nFlags:\n\n%s", synopsys, usage, helpOutput)
	} else {
		return fmt.Sprintf("Description:\n\n%s\n\nUsage:\n\n\t%s\n", synopsys, usage)
	}
}

// GenerateFlagDesc generates the flag descriptions in a readable format
func GenerateFlagDesc(flagEl string, descriptor FlagDescriptor) string {
	// Generate the top row (with various flags)
	topRow := fmt.Sprintf("--%s", flagEl)

	argumentsOptional := descriptor.AreArgumentsOptional()
	argumentsList := descriptor.GetArgumentsList()

	argLength := len(argumentsList)

	if argLength > 0 {
		topRow += " "
		if argumentsOptional {
			topRow += "["
		}

		for argIndx, argument := range argumentsList {
			topRow += argument

			if argIndx < argLength-1 && argLength > 1 {
				topRow += " "
			}
		}

		if argumentsOptional {
			topRow += "]"
		}
	}

	// Generate the bottom description
	bottomRow := fmt.Sprintf("\t%s", descriptor.GetDescription())

	return fmt.Sprintf("%s\n%s", topRow, bottomRow)
}

// GenerateUsage is a helper function for generating command usage text
func GenerateUsage(baseCommand string, flagMap map[string]FlagDescriptor) string {
	output := baseCommand + " "

	maxFlagsPerLine := 3 // Just an arbitrary value, can be anything reasonable

	var addedFlags int // Keeps track of when a newline character needs to be inserted
	for flagEl, descriptor := range flagMap {
		// Open the flag bracket
		if descriptor.IsFlagOptional() {
			output += "["
		}

		// Add the actual flag name
		output += fmt.Sprintf("--%s", flagEl)

		// Open the argument bracket
		if descriptor.AreArgumentsOptional() {
			output += " ["
		}

		argumentsList := descriptor.GetArgumentsList()

		// Add the flag arguments list
		for argIndex, argument := range argumentsList {
			if argIndex == 0 {
				// Only called for the first argument
				output += " "
			}

			output += argument

			if argIndex < len(argumentsList)-1 {
				output += " "
			}
		}

		// Close the argument bracket
		if descriptor.AreArgumentsOptional() {
			output += "]"
		}

		// Close the flag bracket
		if descriptor.IsFlagOptional() {
			output += "]"
		}

		addedFlags++
		if addedFlags%maxFlagsPerLine == 0 {
			output += "\n\t"
		} else {
			output += " "
		}
	}

	return output
}

// HandleSignals is a helper method for handling signals sent to the console
// Like stop, error, etc.
func HandleSignals(closeFn func(), ui cli.Ui) int {
	signalCh := make(chan os.Signal, 4)
	signal.Notify(signalCh, os.Interrupt, syscall.SIGTERM, syscall.SIGHUP)

	sig := <-signalCh

	output := fmt.Sprintf("\n[SIGNAL] Caught signal: %v\n", sig)
	output += "Gracefully shutting down client...\n"

	ui.Output(output)

	// Call the Minimal server close callback
	gracefulCh := make(chan struct{})
	go func() {
		if closeFn != nil {
			closeFn()
		}
		close(gracefulCh)
	}()

	select {
	case <-signalCh:
		return 1
	case <-time.After(5 * time.Second):
		return 1
	case <-gracefulCh:
		return 0
	}
}

const (
	StatError   = "StatError"
	ExistsError = "ExistsError"
)

// GenesisGenError is a specific error type for generating genesis
type GenesisGenError struct {
	message   string
	errorType string
}

// GetMessage returns the message of the genesis generation error
func (g *GenesisGenError) GetMessage() string {
	return g.message
}

// GetType returns the type of the genesis generation error
func (g *GenesisGenError) GetType() string {
	return g.errorType
}

// VerifyGenesisExistence checks if the genesis file at the specified path is present
func VerifyGenesisExistence(genesisPath string) *GenesisGenError {
	_, err := os.Stat(genesisPath)
	if err != nil && !os.IsNotExist(err) {
		return &GenesisGenError{
			message:   fmt.Sprintf("failed to stat (%s): %v", genesisPath, err),
			errorType: StatError,
		}
	}
	if !os.IsNotExist(err) {
		return &GenesisGenError{
			message:   fmt.Sprintf("genesis file at path (%s) already exists", genesisPath),
			errorType: ExistsError,
		}
	}

	return nil
}

// FillPremineMap fills the premine map for the genesis.json file with passed in balances and accounts
func FillPremineMap(
	premineMap map[types.Address]*chain.GenesisAccount,
	premine helperFlags.ArrayFlags,
) error {
	for _, prem := range premine {
		var addr types.Address
		val := DefaultPremineBalance
		if indx := strings.Index(prem, ":"); indx != -1 {
			// <addr>:<balance>
			addr, val = types.StringToAddress(prem[:indx]), prem[indx+1:]
		} else {
			// <addr>
			addr = types.StringToAddress(prem)
		}

		amount, err := types.ParseUint256orHex(&val)
		if err != nil {
			return fmt.Errorf("failed to parse amount %s: %v", val, err)
		}
		premineMap[addr] = &chain.GenesisAccount{
			Balance: amount,
		}
	}

	return nil
}

// FillPrestakeMap fills the premine map for the genesis.json file with passed in account staked balances
func FillPrestakeMap(
	prestakeMap map[types.Address]*chain.GenesisStake,
	prestake helperFlags.ArrayFlags,
) error {
	for _, prem := range prestake {
		var addr types.Address
		val := DefaultPrestakeBalance
		if indx := strings.Index(prem, ":"); indx != -1 {
			// <addr>:<balance>
			addr, val = types.StringToAddress(prem[:indx]), prem[indx+1:]
		} else {
			// <addr>
			addr = types.StringToAddress(prem)
		}

		amount, err := types.ParseUint256orHex(&val)
		if err != nil {
			return fmt.Errorf("failed to parse amount %s: %v", val, err)
		}

		prestakeMap[addr] = &chain.GenesisStake{StakedBalance: amount}
	}

	return nil
}

// WriteGenesisToDisk writes the passed in configuration to a genesis.json file at the specified path
func WriteGenesisToDisk(chain *chain.Chain, genesisPath string) error {
	data, err := json.MarshalIndent(chain, "", "    ")
	if err != nil {
		return fmt.Errorf("failed to generate genesis: %w", err)
	}
	if err := ioutil.WriteFile(genesisPath, data, 0644); err != nil {
		return fmt.Errorf("failed to write genesis: %w", err)
	}

	return nil
}

// generateDevGenesis generates a base dev genesis file with premined balances
<<<<<<< HEAD
func generateDevGenesis(chainName string, premine helperFlags.ArrayFlags, prestake helperFlags.ArrayFlags) error {
=======
func generateDevGenesis(chainName string, premine helperFlags.ArrayFlags, gasLimit uint64) error {
>>>>>>> 4152578b
	genesisPath := filepath.Join(".", GenesisFileName)

	generateError := VerifyGenesisExistence(genesisPath)

	if generateError != nil {
		switch generateError.GetType() {
		case StatError:
			// Unable to stat file
			return errors.New(generateError.GetMessage())
		case ExistsError:
			// Not an error for the dev command, it shouldn't regenerate the genesis
			return nil
		}
	}

	cc := &chain.Chain{
		Name: chainName,
		Genesis: &chain.Genesis{
			GasLimit:   gasLimit,
			Difficulty: 1,
			Alloc:      map[types.Address]*chain.GenesisAccount{},
			AllocStake: map[types.Address]*chain.GenesisStake{},
			ExtraData:  []byte{},
		},
		Params: &chain.Params{
			ChainID: 100,
			Forks:   chain.AllForksEnabled,
			Engine: map[string]interface{}{
				"dev": map[string]interface{}{},
			},
		},
		Bootnodes: []string{},
	}

	if err := FillPremineMap(cc.Genesis.Alloc, premine); err != nil {
		return err
	}

	if err := FillPrestakeMap(cc.Genesis.AllocStake, prestake); err != nil {
		return err
	}

	return WriteGenesisToDisk(cc, genesisPath)
}

// BootstrapDevCommand creates a config and generates the dev genesis file
func BootstrapDevCommand(baseCommand string, args []string) (*Config, error) {
	config := DefaultConfig()

	cliConfig := &Config{
		Network: &Network{
			NoDiscover: true,
			MaxPeers:   0,
		},
	}
	cliConfig.Seal = true
	cliConfig.Dev = true
	cliConfig.Chain = "genesis.json"

	flags := flag.NewFlagSet(baseCommand, flag.ContinueOnError)
	flags.Usage = func() {}

	var premine helperFlags.ArrayFlags
<<<<<<< HEAD
	var prestake helperFlags.ArrayFlags

	flags.StringVar(&cliConfig.LogLevel, "log-level", DefaultConfig().LogLevel, "")
	flags.Var(&premine, "premine", "")
	flags.Var(&prestake, "prestake", "")
=======
	var gaslimit uint64

	flags.StringVar(&cliConfig.LogLevel, "log-level", DefaultConfig().LogLevel, "")
	flags.Var(&premine, "premine", "")
	flags.Uint64Var(&gaslimit, "gas-limit", DefaultGasLimit, "")
>>>>>>> 4152578b
	flags.Uint64Var(&cliConfig.DevInterval, "dev-interval", 0, "")

	if err := flags.Parse(args); err != nil {
		return nil, err
	}

	if err := config.mergeConfigWith(cliConfig); err != nil {
		return nil, err
	}

<<<<<<< HEAD
	if err := generateDevGenesis(config.Chain, premine, prestake); err != nil {
=======
	if err := generateDevGenesis(config.Chain, premine, gaslimit); err != nil {
>>>>>>> 4152578b
		return nil, err
	}

	return config, nil
}

func ReadConfig(baseCommand string, args []string) (*Config, error) {
	config := DefaultConfig()

	cliConfig := &Config{
		Network: &Network{},
	}

	flags := flag.NewFlagSet(baseCommand, flag.ContinueOnError)
	flags.Usage = func() {}

	var configFile string
	flags.StringVar(&cliConfig.LogLevel, "log-level", "", "")
	flags.BoolVar(&cliConfig.Seal, "seal", false, "")
	flags.StringVar(&configFile, "config", "", "")
	flags.StringVar(&cliConfig.Chain, "chain", "", "")
	flags.StringVar(&cliConfig.DataDir, "data-dir", "", "")
	flags.StringVar(&cliConfig.GRPCAddr, "grpc", "", "")
	flags.StringVar(&cliConfig.JSONRPCAddr, "jsonrpc", "", "")
	flags.StringVar(&cliConfig.Join, "join", "", "")
	flags.StringVar(&cliConfig.Network.Addr, "libp2p", "", "")
	flags.StringVar(&cliConfig.Network.NatAddr, "nat", "", "the external IP address without port, as can be seen by peers")
	flags.BoolVar(&cliConfig.Network.NoDiscover, "no-discover", false, "")
	flags.Uint64Var(&cliConfig.Network.MaxPeers, "max-peers", 0, "")
	flags.BoolVar(&cliConfig.Dev, "dev", false, "")
	flags.Uint64Var(&cliConfig.DevInterval, "dev-interval", 0, "")

	if err := flags.Parse(args); err != nil {
		return nil, err
	}

	if configFile != "" {
		// A config file has been passed in, parse it
		diskConfigFile, err := readConfigFile(configFile)
		if err != nil {
			return nil, err
		}

		if err := config.mergeConfigWith(diskConfigFile); err != nil {
			return nil, err
		}
	}

	if err := config.mergeConfigWith(cliConfig); err != nil {
		return nil, err
	}

	return config, nil
}

type HelpGenerator interface {
	DefineFlags()
}

// Meta is a helper utility for the commands
type Meta struct {
	UI   cli.Ui
	Addr string

	FlagMap map[string]FlagDescriptor
}

// DefineFlags sets global flags used by several commands
func (m *Meta) DefineFlags() {
	m.FlagMap = make(map[string]FlagDescriptor)

	m.FlagMap["grpc-address"] = FlagDescriptor{
		Description: fmt.Sprintf("Address of the gRPC API. Default: %s:%d", "127.0.0.1", minimal.DefaultGRPCPort),
		Arguments: []string{
			"GRPC_ADDRESS",
		},
		ArgumentsOptional: false,
		FlagOptional:      true,
	}
}

// FlagSet adds some default commands to handle grpc connections with the server
func (m *Meta) FlagSet(n string) *flag.FlagSet {
	f := flag.NewFlagSet(n, flag.ContinueOnError)
	f.StringVar(&m.Addr, "grpc-address", fmt.Sprintf("%s:%d", "127.0.0.1", minimal.DefaultGRPCPort), "")

	return f
}

// Conn returns a grpc connection
func (m *Meta) Conn() (*grpc.ClientConn, error) {
	conn, err := grpc.Dial(m.Addr, grpc.WithInsecure())
	if err != nil {
		return nil, fmt.Errorf("failed to connect to server: %v", err)
	}

	return conn, nil
}

// OUTPUT FORMATTING //

// FormatList formats a list, using a specific blank value replacement
func FormatList(in []string) string {
	columnConf := columnize.DefaultConfig()
	columnConf.Empty = "<none>"

	return columnize.Format(in, columnConf)
}

// FormatKV formats key value pairs:
//
// Key = Value
//
// Key = <none>
func FormatKV(in []string) string {
	columnConf := columnize.DefaultConfig()
	columnConf.Empty = "<none>"
	columnConf.Glue = " = "

	return columnize.Format(in, columnConf)
}<|MERGE_RESOLUTION|>--- conflicted
+++ resolved
@@ -29,7 +29,7 @@
 	DefaultPremineBalance  = "0x3635C9ADC5DEA00000" // 1000 ETH
 	DefaultPrestakeBalance = "0x8AC7230489E80000"   // 10 ETH
 	DefaultConsensus       = "pow"
-	DefaultGasLimit       = 5000
+	DefaultGasLimit        = 5000
 )
 
 // FlagDescriptor contains the description elements for a command flag
@@ -315,11 +315,7 @@
 }
 
 // generateDevGenesis generates a base dev genesis file with premined balances
-<<<<<<< HEAD
-func generateDevGenesis(chainName string, premine helperFlags.ArrayFlags, prestake helperFlags.ArrayFlags) error {
-=======
-func generateDevGenesis(chainName string, premine helperFlags.ArrayFlags, gasLimit uint64) error {
->>>>>>> 4152578b
+func generateDevGenesis(chainName string, premine helperFlags.ArrayFlags, gasLimit uint64, prestake helperFlags.ArrayFlags) error {
 	genesisPath := filepath.Join(".", GenesisFileName)
 
 	generateError := VerifyGenesisExistence(genesisPath)
@@ -383,19 +379,13 @@
 	flags.Usage = func() {}
 
 	var premine helperFlags.ArrayFlags
-<<<<<<< HEAD
+	var gaslimit uint64
 	var prestake helperFlags.ArrayFlags
-
-	flags.StringVar(&cliConfig.LogLevel, "log-level", DefaultConfig().LogLevel, "")
-	flags.Var(&premine, "premine", "")
-	flags.Var(&prestake, "prestake", "")
-=======
-	var gaslimit uint64
 
 	flags.StringVar(&cliConfig.LogLevel, "log-level", DefaultConfig().LogLevel, "")
 	flags.Var(&premine, "premine", "")
 	flags.Uint64Var(&gaslimit, "gas-limit", DefaultGasLimit, "")
->>>>>>> 4152578b
+	flags.Var(&prestake, "prestake", "")
 	flags.Uint64Var(&cliConfig.DevInterval, "dev-interval", 0, "")
 
 	if err := flags.Parse(args); err != nil {
@@ -406,11 +396,7 @@
 		return nil, err
 	}
 
-<<<<<<< HEAD
-	if err := generateDevGenesis(config.Chain, premine, prestake); err != nil {
-=======
-	if err := generateDevGenesis(config.Chain, premine, gaslimit); err != nil {
->>>>>>> 4152578b
+	if err := generateDevGenesis(config.Chain, premine, gaslimit, prestake); err != nil {
 		return nil, err
 	}
 
