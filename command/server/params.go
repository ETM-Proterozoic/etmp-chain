--- conflicted
+++ resolved
@@ -29,10 +29,7 @@
 	jsonRPCBatchRequestLimitFlag = "json-rpc-batch-request-limit"
 	jsonRPCBlockRangeLimitFlag   = "json-rpc-block-range-limit"
 	maxSlotsFlag                 = "max-slots"
-<<<<<<< HEAD
-=======
 	maxEnqueuedFlag              = "max-enqueued"
->>>>>>> ff0d3d3a
 	blockGasTargetFlag           = "block-gas-target"
 	secretsConfigFlag            = "secrets-config"
 	restoreFlag                  = "restore"
@@ -84,12 +81,6 @@
 
 	corsAllowedOrigins []string
 
-<<<<<<< HEAD
-	jsonRPCBatchLengthLimit uint64
-	jsonRPCBlockRangeLimit  uint64
-
-=======
->>>>>>> ff0d3d3a
 	ibftBaseTimeoutLegacy uint64
 
 	genesisConfig *chain.Chain
@@ -153,13 +144,8 @@
 		JSONRPC: &server.JSONRPC{
 			JSONRPCAddr:              p.jsonRPCAddress,
 			AccessControlAllowOrigin: p.corsAllowedOrigins,
-<<<<<<< HEAD
-			BatchLengthLimit:         p.jsonRPCBatchLengthLimit,
-			BlockRangeLimit:          p.jsonRPCBlockRangeLimit,
-=======
 			BatchLengthLimit:         p.rawConfig.JSONRPCBatchRequestLimit,
 			BlockRangeLimit:          p.rawConfig.JSONRPCBlockRangeLimit,
->>>>>>> ff0d3d3a
 		},
 		GRPCAddr:   p.grpcAddress,
 		LibP2PAddr: p.libp2pAddress,
