package config

import (
	"encoding/json"
	"fmt"
	"io/ioutil"
	"strings"

	"github.com/0xPolygon/polygon-edge/network"
	"gopkg.in/yaml.v3"

	"github.com/hashicorp/hcl"
)

// Config defines the server configuration params
type Config struct {
	GenesisPath              string     `json:"chain_config" yaml:"chain_config"`
	SecretsConfigPath        string     `json:"secrets_config" yaml:"secrets_config"`
	DataDir                  string     `json:"data_dir" yaml:"data_dir"`
	BlockGasTarget           string     `json:"block_gas_target" yaml:"block_gas_target"`
	GRPCAddr                 string     `json:"grpc_addr" yaml:"grpc_addr"`
	JSONRPCAddr              string     `json:"jsonrpc_addr" yaml:"jsonrpc_addr"`
	Telemetry                *Telemetry `json:"telemetry" yaml:"telemetry"`
	Network                  *Network   `json:"network" yaml:"network"`
	ShouldSeal               bool       `json:"seal" yaml:"seal"`
	TxPool                   *TxPool    `json:"tx_pool" yaml:"tx_pool"`
	LogLevel                 string     `json:"log_level" yaml:"log_level"`
	RestoreFile              string     `json:"restore_file" yaml:"restore_file"`
	BlockTime                uint64     `json:"block_time_s" yaml:"block_time_s"`
	Headers                  *Headers   `json:"headers" yaml:"headers"`
	LogFilePath              string     `json:"log_to" yaml:"log_to"`
	JSONRPCBatchRequestLimit uint64     `json:"json_rpc_batch_request_limit" yaml:"json_rpc_batch_request_limit"`
	JSONRPCBlockRangeLimit   uint64     `json:"json_rpc_block_range_limit" yaml:"json_rpc_block_range_limit"`
}

// Telemetry holds the config details for metric services.
type Telemetry struct {
	PrometheusAddr string `json:"prometheus_addr" yaml:"prometheus_addr"`
}

// Network defines the network configuration params
type Network struct {
	NoDiscover       bool   `json:"no_discover" yaml:"no_discover"`
	Libp2pAddr       string `json:"libp2p_addr" yaml:"libp2p_addr"`
	NatAddr          string `json:"nat_addr" yaml:"nat_addr"`
	DNSAddr          string `json:"dns_addr" yaml:"dns_addr"`
	MaxPeers         int64  `json:"max_peers,omitempty" yaml:"max_peers,omitempty"`
	MaxOutboundPeers int64  `json:"max_outbound_peers,omitempty" yaml:"max_outbound_peers,omitempty"`
	MaxInboundPeers  int64  `json:"max_inbound_peers,omitempty" yaml:"max_inbound_peers,omitempty"`
}

// TxPool defines the TxPool configuration params
type TxPool struct {
	PriceLimit         uint64 `json:"price_limit" yaml:"price_limit"`
	MaxSlots           uint64 `json:"max_slots" yaml:"max_slots"`
	MaxAccountEnqueued uint64 `json:"max_account_enqueued" yaml:"max_account_enqueued"`
}

// Headers defines the HTTP response headers required to enable CORS.
type Headers struct {
	AccessControlAllowOrigins []string `json:"access_control_allow_origins" yaml:"access_control_allow_origins"`
}

const (
<<<<<<< HEAD
	// minimum block generation time in seconds
	DefaultBlockTime uint64 = 2

	// Multiplier to get IBFT timeout from block time
	// timeout is calculated when IBFT timeout is not specified
	BlockTimeMultiplierForTimeout uint64 = 5

	// maximum length allowed for json_rpc batch requests
	DefaultJSONRPCBatchRequestLimit uint64 = 20

	// maximum block range allowed for json_rpc requests with fromBlock/toBlock values (e.g. eth_getLogs)
=======
	// DefaultBlockTime minimum block generation time in seconds
	DefaultBlockTime uint64 = 2

	// BlockTimeMultiplierForTimeout Multiplier to get IBFT timeout from block time
	// timeout is calculated when IBFT timeout is not specified
	BlockTimeMultiplierForTimeout uint64 = 5

	// DefaultJSONRPCBatchRequestLimit maximum length allowed for json_rpc batch requests
	DefaultJSONRPCBatchRequestLimit uint64 = 20

	// DefaultJSONRPCBlockRangeLimit maximum block range allowed for json_rpc
	// requests with fromBlock/toBlock values (e.g. eth_getLogs)
>>>>>>> ff0d3d3a
	DefaultJSONRPCBlockRangeLimit uint64 = 1000
)

// DefaultConfig returns the default server configuration
func DefaultConfig() *Config {
	defaultNetworkConfig := network.DefaultConfig()

	return &Config{
		GenesisPath:    "./genesis.json",
		DataDir:        "",
		BlockGasTarget: "0x0", // Special value signaling the parent gas limit should be applied
		Network: &Network{
			NoDiscover:       defaultNetworkConfig.NoDiscover,
			MaxPeers:         defaultNetworkConfig.MaxPeers,
			MaxOutboundPeers: defaultNetworkConfig.MaxOutboundPeers,
			MaxInboundPeers:  defaultNetworkConfig.MaxInboundPeers,
			Libp2pAddr: fmt.Sprintf("%s:%d",
				defaultNetworkConfig.Addr.IP,
				defaultNetworkConfig.Addr.Port,
			),
		},
		Telemetry:  &Telemetry{},
		ShouldSeal: true,
		TxPool: &TxPool{
			PriceLimit:         0,
			MaxSlots:           4096,
			MaxAccountEnqueued: 128,
		},
		LogLevel:    "INFO",
		RestoreFile: "",
		BlockTime:   DefaultBlockTime,
		Headers: &Headers{
			AccessControlAllowOrigins: []string{"*"},
		},
		LogFilePath:              "",
		JSONRPCBatchRequestLimit: DefaultJSONRPCBatchRequestLimit,
		JSONRPCBlockRangeLimit:   DefaultJSONRPCBlockRangeLimit,
	}
}

// ReadConfigFile reads the config file from the specified path, builds a Config object
// and returns it.
//
// Supported file types: .json, .hcl, .yaml, .yml
func ReadConfigFile(path string) (*Config, error) {
	data, err := ioutil.ReadFile(path)
	if err != nil {
		return nil, err
	}

	var unmarshalFunc func([]byte, interface{}) error

	switch {
	case strings.HasSuffix(path, ".hcl"):
		unmarshalFunc = hcl.Unmarshal
	case strings.HasSuffix(path, ".json"):
		unmarshalFunc = json.Unmarshal
	case strings.HasSuffix(path, ".yaml"), strings.HasSuffix(path, ".yml"):
		unmarshalFunc = yaml.Unmarshal
	default:
		return nil, fmt.Errorf("suffix of %s is neither hcl, json, yaml nor yml", path)
	}

	config := DefaultConfig()
	config.Network = new(Network)
	config.Network.MaxPeers = -1
	config.Network.MaxInboundPeers = -1
	config.Network.MaxOutboundPeers = -1

	if err := unmarshalFunc(data, config); err != nil {
		return nil, err
	}

	return config, nil
}<|MERGE_RESOLUTION|>--- conflicted
+++ resolved
@@ -62,19 +62,6 @@
 }
 
 const (
-<<<<<<< HEAD
-	// minimum block generation time in seconds
-	DefaultBlockTime uint64 = 2
-
-	// Multiplier to get IBFT timeout from block time
-	// timeout is calculated when IBFT timeout is not specified
-	BlockTimeMultiplierForTimeout uint64 = 5
-
-	// maximum length allowed for json_rpc batch requests
-	DefaultJSONRPCBatchRequestLimit uint64 = 20
-
-	// maximum block range allowed for json_rpc requests with fromBlock/toBlock values (e.g. eth_getLogs)
-=======
 	// DefaultBlockTime minimum block generation time in seconds
 	DefaultBlockTime uint64 = 2
 
@@ -87,7 +74,6 @@
 
 	// DefaultJSONRPCBlockRangeLimit maximum block range allowed for json_rpc
 	// requests with fromBlock/toBlock values (e.g. eth_getLogs)
->>>>>>> ff0d3d3a
 	DefaultJSONRPCBlockRangeLimit uint64 = 1000
 )
 
