--- conflicted
+++ resolved
@@ -63,21 +63,7 @@
 
 		ip.secretsManager, err = helper.InitCloudSecretsManager(ip.secretsConfig)
 
-<<<<<<< HEAD
-		secretsManager = GCPSSM
-
-	case secrets.AwsKms:
-		AwsKms, err := helper.SetupAwsKms(ip.secretsConfig, ip.dataDir)
-		if err != nil {
-			return err
-		}
-
-		secretsManager = AwsKms
-	default:
-		return errUnsupportedType
-=======
 		return err
->>>>>>> 384ffa23
 	}
 
 	return ip.initLocalSecretsManager()
