--- conflicted
+++ resolved
@@ -16,31 +16,6 @@
 		desiredHeight    = 10
 	)
 
-<<<<<<< HEAD
-	// Start IBFT cluster (4 Validator + 2 Non-Validator)
-	ibftManager := framework.NewIBFTServersManager(
-		t,
-		IBFTMinNodes+numNonValidators,
-		IBFTDirPrefix, func(i int, config *framework.TestServerConfig) {
-			if i >= IBFTMinNodes {
-				// Other nodes should not be in the validator set
-				dirPrefix := "polygon-edge-non-validator-"
-				config.SetIBFTDirPrefix(dirPrefix)
-				config.SetIBFTDir(fmt.Sprintf("%s%d", dirPrefix, i))
-			}
-		})
-
-	startContext, startCancelFn := context.WithTimeout(context.Background(), time.Minute)
-	defer startCancelFn()
-	ibftManager.StartServers(startContext)
-
-	servers := make([]*framework.TestServer, 0)
-	for i := 0; i < IBFTMinNodes+numNonValidators; i++ {
-		servers = append(servers, ibftManager.GetServer(i))
-	}
-	// All nodes should have mined the same block eventually
-	waitErrors := framework.WaitForServersToSeal(servers, desiredHeight)
-=======
 	runTest := func(t *testing.T, validatorType validators.ValidatorType) {
 		t.Helper()
 
@@ -49,20 +24,18 @@
 			t,
 			IBFTMinNodes+numNonValidators,
 			IBFTDirPrefix, func(i int, config *framework.TestServerConfig) {
-				config.SetValidatorType(validatorType)
-
 				if i >= IBFTMinNodes {
 					// Other nodes should not be in the validator set
 					dirPrefix := "polygon-edge-non-validator-"
 					config.SetIBFTDirPrefix(dirPrefix)
 					config.SetIBFTDir(fmt.Sprintf("%s%d", dirPrefix, i))
 				}
+				config.SetSeal(i < IBFTMinNodes)
 			})
 
 		startContext, startCancelFn := context.WithTimeout(context.Background(), time.Minute)
 		defer startCancelFn()
 		ibftManager.StartServers(startContext)
->>>>>>> e25825cb
 
 		servers := make([]*framework.TestServer, 0)
 		for i := 0; i < IBFTMinNodes+numNonValidators; i++ {
