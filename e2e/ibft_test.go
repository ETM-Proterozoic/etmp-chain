--- conflicted
+++ resolved
@@ -48,10 +48,6 @@
 				IBFTDirPrefix,
 				func(i int, config *framework.TestServerConfig) {
 					config.Premine(senderAddr, framework.EthToWei(10))
-<<<<<<< HEAD
-					config.SetSeal(true)
-=======
->>>>>>> ff0d3d3a
 					config.SetBlockTime(tc.blockTime)
 					config.SetIBFTBaseTimeout(tc.ibftBaseTimeout)
 				},
@@ -78,11 +74,7 @@
 			ctxForTx, cancelTx := context.WithTimeout(context.Background(), txTimeout)
 			defer cancelTx()
 
-<<<<<<< HEAD
-			//	send tx and wait for receipt
-=======
 			// send tx and wait for receipt
->>>>>>> ff0d3d3a
 			receipt, err := ibftManager.
 				GetServer(0).
 				SendRawTx(ctxForTx, txn, senderKey)
