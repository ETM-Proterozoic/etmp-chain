--- conflicted
+++ resolved
@@ -96,23 +96,4 @@
 
 func DropHexPrefix(input []byte) []byte {
 	return input[2:]
-<<<<<<< HEAD
-}
-
-const hextable = "0123456789abcdef"
-
-// Encode encodes src into EncodedLen(len(src))
-// bytes of dst. As a convenience, it returns the number
-// of bytes written to dst, but this value is always EncodedLen(len(src)).
-// Encode implements hexadecimal encoding.
-func Encode(dst, src []byte) int {
-	j := 0
-	for _, v := range src {
-		dst[j] = hextable[v>>4]
-		dst[j+1] = hextable[v&0x0f]
-		j += 2
-	}
-	return len(src) * 2
-=======
->>>>>>> ff0d3d3a
 }