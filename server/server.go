--- conflicted
+++ resolved
@@ -156,11 +156,8 @@
 			hub,
 			m.grpcServer,
 			m.network,
-<<<<<<< HEAD
+			m.serverMetrics.txpool,
 			m.config.TxPool,
-=======
-			m.serverMetrics.txpool,
->>>>>>> 64ac08cb
 		)
 		if err != nil {
 			return nil, err
